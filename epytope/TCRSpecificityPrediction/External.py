# This code is part of the epytope distribution and governed by its
# license.  Please see the LICENSE file that should have been included
# as part of this package.
"""
.. module:: TCRSpecificityPrediction
   :synopsis: This module contains all classes for external TCR specificity prediction methods.
.. moduleauthor:: albahah, drost
"""

import abc
import os
import shutil

import pandas as pd

from epytope.TCRSpecificityPrediction.ML import ACmdTCRSpecificityPrediction
from epytope.Core.Result import TCRSpecificityPredictionResult


class ARepoTCRSpecificityPrediction(ACmdTCRSpecificityPrediction):
    @property
    @abc.abstractmethod
    def repo(self):
        """
        Path to the repository.
        """
        raise NotImplementedError

    """
        Abstract base class for external TCR specificity prediction methods that are not installable.
        They require the User to clone the git version and then specify a path to this repo.
        Implements predict functionality.
    """
    def input_check(self, tcrs, epitopes, pairwise, **kwargs):
        super().input_check(tcrs, epitopes, pairwise, **kwargs)
        if "repository" not in kwargs:
            raise AttributeError(f"Please provide 'repository' as a input argument to predict"
                                 f" for external tolls like {self.name} to point to the codebase."
                                 f"You can obtain the repo via:\n"
                                 f"'git clone {self.repo}'")
        repository = kwargs["repository"]
        if repository is None or repository == "" or not os.path.isdir(repository):
            raise NotADirectoryError(f"Repository: '{repository}' does not exist."
                                     f"Please provide a keyword argument repository with the path to the {self.name}.\n"
                                     f"You can obtain the repo via: \n"
                                     f"'git clone {self.repo}'")

    def run_exec_cmd(self, cmd, filenames, interpreter=None, conda=None, cmd_prefix=None, repository="", **kwargs):
        os.chdir(repository)

        interpreter = "python" if interpreter is None else interpreter
        cmds = []
        if cmd_prefix is not None:
            cmds.append(cmd_prefix)
        if conda is not None:
            cmds.append(f"conda activate {conda}")
        cmds.append(f"{interpreter} {repository}/{cmd}")
        self.exec_cmd(" && ".join(cmds), filenames[1])


class Ergo2(ARepoTCRSpecificityPrediction):
    """
    Author: Springer et al.
    Paper: https://www.frontiersin.org/articles/10.3389/fimmu.2021.664514/full
    Repo: https://github.com/IdoSpringer/ERGO-II
    """
    __name = "ERGO-II"
    __version = ""
    __tcr_length = (0, 30)  # TODO
    __epitope_length = (0, 30)  # TODO
    __repo = "https://github.com/IdoSpringer/ERGO-II.git"

    @property
    def name(self):
        return self.__name

    @property
    def version(self):
        return self.__version

    @property
    def tcr_length(self):
        return self.__tcr_length

    @property
    def epitope_length(self):
        return self.__epitope_length

    @property
    def repo(self):
        return self.__repo

    def format_tcr_data(self, tcrs, epitopes, pairwise):
        rename_columns = {
            "VJ_cdr3": "TRA",
            "VDJ_cdr3": "TRB",
            "VJ_v_gene": "TRAV",
            "VJ_j_gene": "TRAJ",
            "VDJ_v_gene": "TRBV",
            "VDJ_j_gene": "TRBJ",
            "celltype": "T-Cell-Type",
        }
        required_columns = list(rename_columns.values()) + ["Peptide", "MHC"]
        df_tcrs = tcrs.to_pandas(rename_columns=rename_columns)

        def assign_cd4_cd8(celltype):
            celltype = "CD4" if "CD4" in celltype else "CD8" if "CD8" in celltype else ""
            return celltype
        df_tcrs["T-Cell-Type"] = df_tcrs["T-Cell-Type"].apply(assign_cd4_cd8)

        if pairwise:
            df_tcrs = self.combine_tcrs_epitopes_pairwise(df_tcrs, epitopes)
        else:
            df_tcrs = self.combine_tcrs_epitopes_list(df_tcrs, epitopes)
        df_tcrs = df_tcrs.rename(columns={"Epitope": "Peptide"})

        df_tcrs = df_tcrs[required_columns]
        df_tcrs = self.filter_by_length(df_tcrs, None, "TRB", "Peptide")
        df_tcrs = df_tcrs[(~df_tcrs["TRB"].isna()) & (df_tcrs["TRB"] != "")]
        return df_tcrs

    def get_base_cmd(self, filenames, tmp_folder, interpreter=None, conda=None, cmd_prefix=None, **kwargs):
        dataset = "vdjdb" if "dataset" not in kwargs else kwargs["dataset"]
        return f"Predict.py {dataset} {filenames[0]} {filenames[1]}"

    def run_exec_cmd(self, cmd, filenames, interpreter=None, conda=None, cmd_prefix=None, repository="", **kwargs):
        if repository is not None and repository != "" and os.path.isdir(repository):
            os.chdir(repository)
            self.correct_code(repository)
        super().run_exec_cmd(cmd, filenames, interpreter, conda, cmd_prefix, repository)

    def format_results(self, filenames, tcrs, pairwise):
        results_predictor = pd.read_csv(filenames[1])
        results_predictor["MHC"] = results_predictor["MHC"].fillna("")
        df_out = TCRSpecificityPredictionResult.from_output(results_predictor, tcrs, pairwise, self.name)
        return df_out

    def correct_code(self, path_repo):
        """
        The github repo contains several bugs, which will be corrected here.
        """
        script = []
        with open(os.path.join(path_repo, "Predict.py"), "r") as f:
            script.extend(f.readlines())
        # make output to pandas
        if "    df.to_csv(sys.argv[3], sep=',', index=False)\n" not in script:
            idx = script.index("    df = predict(sys.argv[1], sys.argv[2])\n")
            script.insert(idx + 1, "    df.to_csv(sys.argv[3], sep=',', index=False)\n")
            with open("Predict.py", "w") as f:
                f.writelines(script)

        # Cpu + gpu usable
        script = []
        with open(os.path.join(path_repo, "Models.py"), "r") as f:
            script.extend(f.readlines())
        if "        checkpoint = torch.load(ae_file)\n" in script:
            idx = script.index("        checkpoint = torch.load(ae_file)\n")
            script[idx] = "        checkpoint = torch.load(ae_file, " \
                          "map_location=torch.device('cuda' if torch.cuda.is_available() else 'cpu'))\n"
            with open("Models.py", "w") as f:
                f.writelines(script)

        # rename folders
        if os.path.isdir(os.path.join(path_repo, "Models", "AE")):
            shutil.move(os.path.join(path_repo, "Models", "AE"), os.path.join(path_repo, "TCR_Autoencoder"))


class pMTnet(ARepoTCRSpecificityPrediction):
    """
    Author: Lu et al.
    Paper: https://www.nature.com/articles/s42256-021-00383-2
    Repo: https://github.com/tianshilu/pMTnet
    """
    __name = "pMTnet"
    __version = ""
    __trc_length = (0, 40) # todo
    __epitope_length = (0, 40) # todo
    __cmd = "pMTnet.py"
    __repo = "https://github.com/tianshilu/pMTnet"

    @property
    def version(self):
        return self.__version

    @property
    def name(self):
        return self.__name

    @property
    def tcr_length(self):
        return self.__trc_length

    @property
    def epitope_length(self):
        return self.__epitope_length

    @property
    def cmd(self):
        return self.__cmd

    @property
    def repo(self):
        return self.__repo

    def input_check(self, tcrs, epitopes, pairwise, **kwargs):
        super().input_check(tcrs, epitopes, pairwise, **kwargs)
        allowed_alleles = ["A*", "B*", "C*", "E*"]
        for epitope in epitopes:
            if epitope.allele is None:
                raise ValueError("Missing MHC-Annotation: pMTnet requires MHC information")
            if epitope.allele.name[:2] not in allowed_alleles:
                raise ValueError(f"Invalid MHC {epitope.allele}: pMTnet requires MHC out of {allowed_alleles}")

    def format_tcr_data(self, tcrs, epitopes, pairwise):
        rename_columns = {
            "VDJ_cdr3": "CDR3",
        }
        df_tcrs = tcrs.to_pandas(rename_columns=rename_columns)
        if pairwise:
            df_tcrs = self.combine_tcrs_epitopes_pairwise(df_tcrs, epitopes)
        else:
            df_tcrs = self.combine_tcrs_epitopes_list(df_tcrs, epitopes)
        df_tcrs = df_tcrs.rename(columns={"Epitope": "Antigen", "MHC": "HLA"})
        df_tcrs = df_tcrs[["CDR3", "Antigen", "HLA"]]
        df_tcrs = self.filter_by_length(df_tcrs, None, "CDR3", "Antigen")
        df_tcrs = df_tcrs[(~df_tcrs["CDR3"].isna()) & (df_tcrs["CDR3"] != "")]
        df_tcrs["HLA"] = df_tcrs["HLA"].astype(str).str[4:]
        return df_tcrs

    def save_tmp_files(self, data, **kwargs):
        filenames, tmp_dir = super().save_tmp_files(data, **kwargs)
        filenames[1] = os.sep.join(filenames[1].split(os.sep)[:-1])
        filenames.append(f"{tmp_dir.name}/{self.name}_logs.log")
        return filenames, tmp_dir

    def get_base_cmd(self, filenames, tmp_folder, interpreter=None, conda=None, cmd_prefix=None, **kwargs):
        repository = kwargs["repository"]
        cmd = f"pMTnet.py -input {filenames[0]} -library {repository}/library " \
              f"-output {filenames[1]} -output_log {filenames[2]}"
        return cmd

    def format_results(self, filenames, tcrs, pairwise):
        results_predictor = pd.read_csv(f"{filenames[1]}/prediction.csv")
        results_predictor = results_predictor.rename(columns={"Rank": "Score", "HLA": "MHC", "Antigen": "Peptide"})
        results_predictor["Score"] = 1 - results_predictor["Score"]  # in github: lower rank = good prediction => invert
        df_out = TCRSpecificityPredictionResult.from_output(results_predictor, tcrs, pairwise, self.name)
        return df_out


class ATM_TCR(ARepoTCRSpecificityPrediction):
    """
    Author: Cai
    Paper: https://www.frontiersin.org/articles/10.3389/fimmu.2022.893247/full
    Repo: https://github.com/Lee-CBG/ATM-TCR
    """
    __name = "ATM-TCR"
    __version = ""
    __trc_length = (0, 40) # todo
    __epitope_length = (0, 40) # todo
    __repo = "https://github.com/Lee-CBG/ATM-TCR"

    @property
    def version(self):
        return self.__version

    @property
    def name(self):
        return self.__name

    @property
    def tcr_length(self):
        return self.__trc_length

    @property
    def epitope_length(self):
        return self.__epitope_length

    @property
    def repo(self):
        return self.__repo

    def format_tcr_data(self, tcrs, epitopes, pairwise):
        rename_columns = {
            "VDJ_cdr3": "TCR",
        }
        df_tcrs = tcrs.to_pandas(rename_columns=rename_columns)
        if pairwise:
            df_tcrs = self.combine_tcrs_epitopes_pairwise(df_tcrs, epitopes)
        else:
            df_tcrs = self.combine_tcrs_epitopes_list(df_tcrs, epitopes)
        df_tcrs["Binding Affinity"] = 1
        df_tcrs = df_tcrs[["Epitope", "TCR", "Binding Affinity"]]
        df_tcrs = self.filter_by_length(df_tcrs, None, "TCR", "Epitope")
        df_tcrs = df_tcrs[(~df_tcrs["TCR"].isna()) & (df_tcrs["TCR"] != "")]
        return df_tcrs

    def save_tmp_files(self, data, **kwargs):
        paths, tmp_folder = super().save_tmp_files(data)
        paths[1] = os.path.join(kwargs["repository"], "result", "pred_original_ATM-TCR_input.csv")
        data.to_csv(paths[0], header=False, index=False)
        return paths, tmp_folder

    def get_base_cmd(self, filenames, tmp_folder, interpreter=None, conda=None, cmd_prefix=None, **kwargs):
        if "cuda" in kwargs:
            cuda = kwargs["cuda"]
        else:
            import tensorflow as tf
            cuda = tf.test.is_gpu_available(cuda_only=True)
        cmd = f"main.py --infile data/combined_dataset.csv --indepfile {filenames[0]} --mode test --cuda {cuda}"
        return cmd

    def format_results(self, filenames, tcrs, pairwise):
        results_predictor = pd.read_csv(filenames[1], sep="\t", header=None)
        results_predictor.columns = ["Peptide", "CDR3", "Label", "Binary", "Score"]
        results_predictor["MHC"] = ""
        df_out = TCRSpecificityPredictionResult.from_output(results_predictor, tcrs, pairwise, self.name)
        return df_out

<<<<<<< HEAD
class epiTCR(ARepoTCRSpecificityPrediction):
    """
    Author: Pham et al.
    Paper: https://academic.oup.com/bioinformatics/article/39/5/btad284/7140137
    Repo: https://github.com/ddiem-ri-4D/epiTCR
    """
    __name = "epiTCR"
    __version = ""
    __trc_length = (8, 19)
    __epitope_length = (8, 11)
    __repo = "https://github.com/ddiem-ri-4D/epiTCR.git"

    @property
    def version(self):
        return self.__version

    @property
    def name(self):
        return self.__name

    @property
    def tcr_length(self):
        return self.__trc_length

    @property
    def epitope_length(self):
        return self.__epitope_length

    @property
    def repo(self):
        return self.__repo


    def format_tcr_data(self, tcrs, epitopes, pairwise):
        rename_columns = {
            "VDJ_cdr3": "CDR3b",
        }
        required_columns = list(rename_columns.values()) + ["epitope", "HLA", "binder"]
        df_tcrs = tcrs.to_pandas(rename_columns=rename_columns)
        if pairwise:
            df_tcrs = self.combine_tcrs_epitopes_pairwise(df_tcrs, epitopes)
        else:
            df_tcrs = self.combine_tcrs_epitopes_list(df_tcrs, epitopes)
        df_tcrs = df_tcrs.rename(columns={"Epitope": "epitope", "MHC": "HLA"}) #add MHC sequence?
        df_tcrs = self.filter_by_length(df_tcrs, None, "CDR3b", "epitope")
        df_tcrs = df_tcrs[(~df_tcrs["CDR3b"].isna()) & (df_tcrs["CDR3b"] != "")]
        df_tcrs['binder'] = 1
        df_tcrs.at[0, 'binder'] = 0
        df_tcrs["HLA"] = df_tcrs["HLA"].str[4:]
        df_tcrs = df_tcrs[required_columns]
        df_tcrs.drop_duplicates(inplace = True)
        #print(df_tcrs)
        return df_tcrs


    def get_base_cmd(self, filenames, tmp_folder, interpreter=None, conda=None, cmd_prefix=None, repository="", model_filepath=None, **kwargs):
        model_filepath = os.path.join(repository, "models", "rdforestWithoutMHCModel.pickle") if model_filepath is None else model_filepath
        return f"predict.py --testfile {filenames[0]} --modelfile {model_filepath} --chain ce >> {filenames[1]}"

    def run_exec_cmd(self, cmd, filenames, interpreter=None, conda=None, cmd_prefix=None, repository="", **kwargs):
        super().run_exec_cmd(cmd, filenames, interpreter, conda, cmd_prefix, repository)

    def format_results(self, filenames, tcrs, pairwise):
        results_predictor = pd.read_csv(filenames[1], skiprows=15, index_col=False)
        results_predictor = results_predictor[:-1]
        results_predictor["MHC"] = ""
        results_predictor = results_predictor.rename(columns={"CDR3b": "VDJ_cdr3",
                                                              "epitope": "Peptide",
                                                              "predict_proba": "Score"})
        required_columns = ["Peptide", "MHC", "Score"]
        joining_list = ["VDJ_cdr3"]
        required_columns.extend(joining_list)
        results_predictor = results_predictor[required_columns]
        out = self.transform_output(results_predictor, tcrs, pairwise, joining_list, method=self.name)
        result = TCRSpecificityPredictionResult(out)
        return result
=======
    def parse_external_result(self, file: str, df: pd.DataFrame, chain: str = "b"):
        outcome = pd.read_csv(file, header=None, sep="\t", names=["Peptide", "Seq", "Binding", "Prediction", "Score"])
        if chain == "a":
            seq = "TRA"
        else:
            seq = "TRB"
        result = df.loc[:, ["Receptor_ID", "TRA", "TRB", "Peptide"]]
        outcome.rename(columns={'Seq': seq}, inplace=True)
        result = result.merge(outcome.loc[:, [seq, "Peptide", "Score"]], on=[seq, "Peptide"], how="left")
        result.loc[:, "Score"] = result["Score"].map(lambda x: -1 if pd.isna(x) else x)
        result["Score"].astype(float)
        result.fillna("", inplace=True)
        result["Receptor_ID"].astype(str)
        if result.shape[0] > outcome.shape[0]:
            print(f"{result.loc[result['Score'] == -1].shape[0]} samples have no prediction scores due in part to the "
                  f"fact that the {seq} sequence is shorter than 3 amino acids. Moreover some peptides sequences can be"
                  f" modified during the prediction, thus can not match the corresponding peptides sequences in the "
                  f"test set")
        return {self.name: {
                            row[:4]: float("{:.4f}".format(row[4]))
                            for row in result.itertuples(index=False)
                           }
               }
>>>>>>> c55c5fa4
<|MERGE_RESOLUTION|>--- conflicted
+++ resolved
@@ -70,6 +70,16 @@
     __epitope_length = (0, 30)  # TODO
     __repo = "https://github.com/IdoSpringer/ERGO-II.git"
 
+    _rename_columns = {
+        "VJ_cdr3": "TRA",
+        "VDJ_cdr3": "TRB",
+        "VJ_v_gene": "TRAV",
+        "VJ_j_gene": "TRAJ",
+        "VDJ_v_gene": "TRBV",
+        "VDJ_j_gene": "TRBJ",
+        "celltype": "T-Cell-Type",
+    }
+
     @property
     def name(self):
         return self.__name
@@ -91,17 +101,8 @@
         return self.__repo
 
     def format_tcr_data(self, tcrs, epitopes, pairwise):
-        rename_columns = {
-            "VJ_cdr3": "TRA",
-            "VDJ_cdr3": "TRB",
-            "VJ_v_gene": "TRAV",
-            "VJ_j_gene": "TRAJ",
-            "VDJ_v_gene": "TRBV",
-            "VDJ_j_gene": "TRBJ",
-            "celltype": "T-Cell-Type",
-        }
-        required_columns = list(rename_columns.values()) + ["Peptide", "MHC"]
-        df_tcrs = tcrs.to_pandas(rename_columns=rename_columns)
+        required_columns = list(self._rename_columns.values()) + ["Peptide", "MHC"]
+        df_tcrs = tcrs.to_pandas(rename_columns=self._rename_columns)
 
         def assign_cd4_cd8(celltype):
             celltype = "CD4" if "CD4" in celltype else "CD8" if "CD8" in celltype else ""
@@ -116,6 +117,7 @@
 
         df_tcrs = df_tcrs[required_columns]
         df_tcrs = self.filter_by_length(df_tcrs, None, "TRB", "Peptide")
+        df_tcrs = df_tcrs.drop_duplicates()
         df_tcrs = df_tcrs[(~df_tcrs["TRB"].isna()) & (df_tcrs["TRB"] != "")]
         return df_tcrs
 
@@ -129,10 +131,15 @@
             self.correct_code(repository)
         super().run_exec_cmd(cmd, filenames, interpreter, conda, cmd_prefix, repository)
 
-    def format_results(self, filenames, tcrs, pairwise):
-        results_predictor = pd.read_csv(filenames[1])
-        results_predictor["MHC"] = results_predictor["MHC"].fillna("")
-        df_out = TCRSpecificityPredictionResult.from_output(results_predictor, tcrs, pairwise, self.name)
+    def format_results(self, filenames, tcrs, epitopes, pairwise):
+        results_predictor = pd.read_csv(filenames[1], index_col=0)
+        results_predictor = results_predictor.fillna("")
+        results_predictor = results_predictor.rename(columns={k: v for v, k in self._rename_columns.items()})
+        results_predictor = results_predictor.rename(columns={"Peptide": "Epitope"})
+        joining_list = list(self._rename_columns.keys()) + ["Epitope", "MHC"]
+        joining_list.remove("celltype")
+        results_predictor = results_predictor[joining_list + ["Score"]]
+        df_out = self.transform_output(results_predictor, tcrs, epitopes, pairwise, joining_list)
         return df_out
 
     def correct_code(self, path_repo):
@@ -225,6 +232,7 @@
         df_tcrs = self.filter_by_length(df_tcrs, None, "CDR3", "Antigen")
         df_tcrs = df_tcrs[(~df_tcrs["CDR3"].isna()) & (df_tcrs["CDR3"] != "")]
         df_tcrs["HLA"] = df_tcrs["HLA"].astype(str).str[4:]
+        df_tcrs = df_tcrs.drop_duplicates()
         return df_tcrs
 
     def save_tmp_files(self, data, **kwargs):
@@ -239,11 +247,93 @@
               f"-output {filenames[1]} -output_log {filenames[2]}"
         return cmd
 
-    def format_results(self, filenames, tcrs, pairwise):
+    def format_results(self, filenames, tcrs, epitopes, pairwise):
         results_predictor = pd.read_csv(f"{filenames[1]}/prediction.csv")
-        results_predictor = results_predictor.rename(columns={"Rank": "Score", "HLA": "MHC", "Antigen": "Peptide"})
+        results_predictor = results_predictor.rename(columns={"Rank": "Score", "HLA": "MHC", "Antigen": "Epitope",
+                                                              "CDR3": "VDJ_cdr3"})
         results_predictor["Score"] = 1 - results_predictor["Score"]  # in github: lower rank = good prediction => invert
-        df_out = TCRSpecificityPredictionResult.from_output(results_predictor, tcrs, pairwise, self.name)
+        joining_list = ["VDJ_cdr3", "Epitope", "MHC"]
+        results_predictor["MHC"] = "HLA-" + results_predictor["MHC"]
+        df_out = self.transform_output(results_predictor, tcrs, epitopes, pairwise, joining_list)
+        return df_out
+
+
+class EpiTCR(ARepoTCRSpecificityPrediction):
+    """
+    Author: Pham et al.
+    Paper: https://academic.oup.com/bioinformatics/article/39/5/btad284/7140137
+    Repo: https://github.com/ddiem-ri-4D/epiTCR
+    """
+    __name = "epiTCR"
+    __version = ""
+    __trc_length = (8, 19)
+    __epitope_length = (8, 11)
+    __repo = "https://github.com/ddiem-ri-4D/epiTCR.git"
+
+    @property
+    def version(self):
+        return self.__version
+
+    @property
+    def name(self):
+        return self.__name
+
+    @property
+    def tcr_length(self):
+        return self.__trc_length
+
+    @property
+    def epitope_length(self):
+        return self.__epitope_length
+
+    @property
+    def repo(self):
+        return self.__repo
+
+    def format_tcr_data(self, tcrs, epitopes, pairwise):
+        rename_columns = {
+            "VDJ_cdr3": "CDR3b",
+        }
+        required_columns = list(rename_columns.values()) + ["epitope", "HLA", "binder"]
+        df_tcrs = tcrs.to_pandas(rename_columns=rename_columns)
+        if pairwise:
+            df_tcrs = self.combine_tcrs_epitopes_pairwise(df_tcrs, epitopes)
+        else:
+            df_tcrs = self.combine_tcrs_epitopes_list(df_tcrs, epitopes)
+        df_tcrs = df_tcrs.rename(columns={"Epitope": "epitope", "MHC": "HLA"})  # add MHC sequence?
+        df_tcrs = self.filter_by_length(df_tcrs, None, "CDR3b", "epitope")
+        df_tcrs = df_tcrs[(~df_tcrs["CDR3b"].isna()) & (df_tcrs["CDR3b"] != "")]
+        df_tcrs["binder"] = 1
+        df_tcrs.iat[0, df_tcrs.columns.get_loc("binder")] = 0
+        df_tcrs["HLA"] = df_tcrs["HLA"].str[4:]  # TODO test what happens if no HLA is provided / do we need HLA?
+        df_tcrs = df_tcrs[required_columns]
+        df_tcrs.drop_duplicates(inplace=True, keep="first")
+        return df_tcrs
+
+    def get_base_cmd(self, filenames, tmp_folder, interpreter=None, conda=None, cmd_prefix=None, **kwargs):
+        model = "rdforestWithoutMHCModel"
+        if "model" in kwargs:
+            model = kwargs["model"]
+        repository = kwargs["repository"]
+        model_filepath = os.path.join(repository, "models", f"{model}.pickle")
+        if not os.path.exists(model_filepath):
+            raise TypeError(f"Please unzip the models stored at {model_filepath}.zip to {model_filepath}")
+        return f"predict.py --testfile {filenames[0]} --modelfile {model_filepath} --chain ce >> {filenames[1]}"
+
+    def run_exec_cmd(self, cmd, filenames, interpreter=None, conda=None, cmd_prefix=None, repository="", **kwargs):
+        super().run_exec_cmd(cmd, filenames, interpreter, conda, cmd_prefix, repository)
+
+    def format_results(self, filenames, tcrs, epitopes, pairwise):
+        results_predictor = pd.read_csv(filenames[1], skiprows=15, index_col=False)
+        results_predictor = results_predictor[:-1]
+        results_predictor = results_predictor.rename(columns={"CDR3b": "VDJ_cdr3",
+                                                              "epitope": "Epitope",
+                                                              "predict_proba": "Score"})
+        required_columns = ["VDJ_cdr3", "Epitope", "Score"]  # TODO: Does the model use MHC, if so add here!
+        joining_list = ["VDJ_cdr3", "Epitope"]
+        results_predictor = results_predictor[required_columns]
+        results_predictor = results_predictor.drop_duplicates()
+        df_out = self.transform_output(results_predictor, tcrs, epitopes, pairwise, joining_list)
         return df_out
 
 
@@ -292,6 +382,7 @@
         df_tcrs = df_tcrs[["Epitope", "TCR", "Binding Affinity"]]
         df_tcrs = self.filter_by_length(df_tcrs, None, "TCR", "Epitope")
         df_tcrs = df_tcrs[(~df_tcrs["TCR"].isna()) & (df_tcrs["TCR"] != "")]
+        df_tcrs = df_tcrs.drop_duplicates()
         return df_tcrs
 
     def save_tmp_files(self, data, **kwargs):
@@ -309,112 +400,11 @@
         cmd = f"main.py --infile data/combined_dataset.csv --indepfile {filenames[0]} --mode test --cuda {cuda}"
         return cmd
 
-    def format_results(self, filenames, tcrs, pairwise):
+    def format_results(self, filenames, tcrs, epitopes, pairwise):
         results_predictor = pd.read_csv(filenames[1], sep="\t", header=None)
-        results_predictor.columns = ["Peptide", "CDR3", "Label", "Binary", "Score"]
-        results_predictor["MHC"] = ""
-        df_out = TCRSpecificityPredictionResult.from_output(results_predictor, tcrs, pairwise, self.name)
-        return df_out
-
-<<<<<<< HEAD
-class epiTCR(ARepoTCRSpecificityPrediction):
-    """
-    Author: Pham et al.
-    Paper: https://academic.oup.com/bioinformatics/article/39/5/btad284/7140137
-    Repo: https://github.com/ddiem-ri-4D/epiTCR
-    """
-    __name = "epiTCR"
-    __version = ""
-    __trc_length = (8, 19)
-    __epitope_length = (8, 11)
-    __repo = "https://github.com/ddiem-ri-4D/epiTCR.git"
-
-    @property
-    def version(self):
-        return self.__version
-
-    @property
-    def name(self):
-        return self.__name
-
-    @property
-    def tcr_length(self):
-        return self.__trc_length
-
-    @property
-    def epitope_length(self):
-        return self.__epitope_length
-
-    @property
-    def repo(self):
-        return self.__repo
-
-
-    def format_tcr_data(self, tcrs, epitopes, pairwise):
-        rename_columns = {
-            "VDJ_cdr3": "CDR3b",
-        }
-        required_columns = list(rename_columns.values()) + ["epitope", "HLA", "binder"]
-        df_tcrs = tcrs.to_pandas(rename_columns=rename_columns)
-        if pairwise:
-            df_tcrs = self.combine_tcrs_epitopes_pairwise(df_tcrs, epitopes)
-        else:
-            df_tcrs = self.combine_tcrs_epitopes_list(df_tcrs, epitopes)
-        df_tcrs = df_tcrs.rename(columns={"Epitope": "epitope", "MHC": "HLA"}) #add MHC sequence?
-        df_tcrs = self.filter_by_length(df_tcrs, None, "CDR3b", "epitope")
-        df_tcrs = df_tcrs[(~df_tcrs["CDR3b"].isna()) & (df_tcrs["CDR3b"] != "")]
-        df_tcrs['binder'] = 1
-        df_tcrs.at[0, 'binder'] = 0
-        df_tcrs["HLA"] = df_tcrs["HLA"].str[4:]
-        df_tcrs = df_tcrs[required_columns]
-        df_tcrs.drop_duplicates(inplace = True)
-        #print(df_tcrs)
-        return df_tcrs
-
-
-    def get_base_cmd(self, filenames, tmp_folder, interpreter=None, conda=None, cmd_prefix=None, repository="", model_filepath=None, **kwargs):
-        model_filepath = os.path.join(repository, "models", "rdforestWithoutMHCModel.pickle") if model_filepath is None else model_filepath
-        return f"predict.py --testfile {filenames[0]} --modelfile {model_filepath} --chain ce >> {filenames[1]}"
-
-    def run_exec_cmd(self, cmd, filenames, interpreter=None, conda=None, cmd_prefix=None, repository="", **kwargs):
-        super().run_exec_cmd(cmd, filenames, interpreter, conda, cmd_prefix, repository)
-
-    def format_results(self, filenames, tcrs, pairwise):
-        results_predictor = pd.read_csv(filenames[1], skiprows=15, index_col=False)
-        results_predictor = results_predictor[:-1]
-        results_predictor["MHC"] = ""
-        results_predictor = results_predictor.rename(columns={"CDR3b": "VDJ_cdr3",
-                                                              "epitope": "Peptide",
-                                                              "predict_proba": "Score"})
-        required_columns = ["Peptide", "MHC", "Score"]
-        joining_list = ["VDJ_cdr3"]
-        required_columns.extend(joining_list)
-        results_predictor = results_predictor[required_columns]
-        out = self.transform_output(results_predictor, tcrs, pairwise, joining_list, method=self.name)
-        result = TCRSpecificityPredictionResult(out)
-        return result
-=======
-    def parse_external_result(self, file: str, df: pd.DataFrame, chain: str = "b"):
-        outcome = pd.read_csv(file, header=None, sep="\t", names=["Peptide", "Seq", "Binding", "Prediction", "Score"])
-        if chain == "a":
-            seq = "TRA"
-        else:
-            seq = "TRB"
-        result = df.loc[:, ["Receptor_ID", "TRA", "TRB", "Peptide"]]
-        outcome.rename(columns={'Seq': seq}, inplace=True)
-        result = result.merge(outcome.loc[:, [seq, "Peptide", "Score"]], on=[seq, "Peptide"], how="left")
-        result.loc[:, "Score"] = result["Score"].map(lambda x: -1 if pd.isna(x) else x)
-        result["Score"].astype(float)
-        result.fillna("", inplace=True)
-        result["Receptor_ID"].astype(str)
-        if result.shape[0] > outcome.shape[0]:
-            print(f"{result.loc[result['Score'] == -1].shape[0]} samples have no prediction scores due in part to the "
-                  f"fact that the {seq} sequence is shorter than 3 amino acids. Moreover some peptides sequences can be"
-                  f" modified during the prediction, thus can not match the corresponding peptides sequences in the "
-                  f"test set")
-        return {self.name: {
-                            row[:4]: float("{:.4f}".format(row[4]))
-                            for row in result.itertuples(index=False)
-                           }
-               }
->>>>>>> c55c5fa4
+        results_predictor.columns = ["Epitope", "VDJ_cdr3", "Label", "Binary", "Score"]
+        results_predictor = results_predictor[["Epitope", "VDJ_cdr3", "Score"]]
+
+        joining_list = ["VDJ_cdr3", "Epitope"]
+        df_out = self.transform_output(results_predictor, tcrs, epitopes, pairwise, joining_list)
+        return df_out