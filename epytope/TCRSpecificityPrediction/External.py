--- conflicted
+++ resolved
@@ -330,13 +330,8 @@
             raise TypeError(f"Please unzip the models stored at {model_filepath}.zip to {model_filepath}")
         return f"predict.py --testfile {filenames[0]} --modelfile {model_filepath} --chain ce >> {filenames[1]}"
 
-<<<<<<< HEAD
-    def format_results(self, filenames, tmp_folder, tcrs, epitopes, pairwise, **kwargs):
-        results_predictor = pd.read_csv(filenames[1], skiprows=15, index_col=False)
-=======
     def format_results(self, filenames, tcrs, epitopes, pairwise, **kwargs):
         results_predictor = pd.read_csv(filenames[1], skiprows=14, index_col=False)
->>>>>>> ff15c3aa
         results_predictor = results_predictor[:-1]
         results_predictor = results_predictor.rename(columns={"CDR3b": "VDJ_cdr3",
                                                               "epitope": "Epitope",
@@ -1009,8 +1004,6 @@
         results_predictor = results_predictor[required_columns]
         results_predictor = results_predictor.drop_duplicates()
         df_out = self.transform_output(results_predictor, tcrs, epitopes, pairwise, joining_list)
-<<<<<<< HEAD
-        os.chdir(self._oldwdir)
         return df_out
 
 class TULIP(ARepoTCRSpecificityPrediction):
@@ -1131,7 +1124,4 @@
             changed = 1
         if changed == 1:
             with open("predict.py", "w") as f:
-                f.writelines(script)
-=======
-        return df_out
->>>>>>> ff15c3aa
+                f.writelines(script)