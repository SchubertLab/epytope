# This code is part of the epytope distribution and governed by its
# license.  Please see the LICENSE file that should have been included
# as part of this package.
"""
.. module:: TCRSpecificityPrediction
   :synopsis: This module contains all classes for external TCR specificity prediction methods.
.. moduleauthor:: albahah, drost
"""

import abc
import os
import shutil
import sys

import pandas as pd

from epytope.TCRSpecificityPrediction.ML import ACmdTCRSpecificityPrediction


class ARepoTCRSpecificityPrediction(ACmdTCRSpecificityPrediction):
    @property
    @abc.abstractmethod
    def repo(self):
        """
        Path to the repository.
        """
        raise NotImplementedError

    """
        Abstract base class for external TCR specificity prediction methods that are not installable.
        They require the User to clone the git version and then specify a path to this repo.
        Implements predict functionality.
    """

    def input_check(self, tcrs, epitopes, pairwise, **kwargs):
        super().input_check(tcrs, epitopes, pairwise, **kwargs)
        if "repository" not in kwargs:
            raise AttributeError(f"Please provide 'repository' as a input argument to predict"
                                 f" for external tolls like {self.name} to point to the codebase."
                                 f"You can obtain the repo via:\n"
                                 f"'git clone {self.repo}'")
        repository = kwargs["repository"]
        if repository is None or repository == "" or not os.path.isdir(repository):
            raise NotADirectoryError(f"Repository: '{repository}' does not exist."
                                     f"Please provide a keyword argument repository with the path to the {self.name}.\n"
                                     f"You can obtain the repo via: \n"
                                     f"'git clone {self.repo}'")

    def run_exec_cmd(self, cmd, filenames, interpreter=None, conda=None, cmd_prefix=None, repository="", **kwargs):
        old_dir = os.getcwd()
        os.chdir(repository)

        interpreter = "python" if interpreter is None else interpreter
        cmds = []
        if cmd_prefix is not None:
            cmds.append(cmd_prefix)
        cmd_conda = ""
        if conda:
            if sys.platform.startswith("win"):
                cmd_conda = f"conda activate {conda} &&"
            else:
                cmd_conda = f"conda run -n {conda}"
        cmds.append(f"{cmd_conda} {interpreter} {repository}/{cmd}")
        self.exec_cmd(" && ".join(cmds), filenames[1])
        os.chdir(old_dir)


class Ergo2(ARepoTCRSpecificityPrediction):
    """
    Author: Springer et al.
    Paper: https://www.frontiersin.org/articles/10.3389/fimmu.2021.664514/full
    Repo: https://github.com/IdoSpringer/ERGO-II
    """
    __name = "ERGO-II"
    __version = ""
    __tcr_length = (0, 30)  # TODO
    __epitope_length = (0, 30)  # TODO
    __repo = "https://github.com/IdoSpringer/ERGO-II.git"
    __organism = "HM"

    _rename_columns = {
        "VJ_cdr3": "TRA",
        "VDJ_cdr3": "TRB",
        "VJ_v_gene": "TRAV",
        "VJ_j_gene": "TRAJ",
        "VDJ_v_gene": "TRBV",
        "VDJ_j_gene": "TRBJ",
        "celltype": "T-Cell-Type",
    }

    @property
    def name(self):
        return self.__name

    @property
    def version(self):
        return self.__version

    @property
    def tcr_length(self):
        return self.__tcr_length

    @property
    def epitope_length(self):
        return self.__epitope_length

    @property
    def repo(self):
        return self.__repo
    
    @property
    def organism(self):
        return self.__organism

    def format_tcr_data(self, tcrs, epitopes, pairwise, **kwargs):
        required_columns = list(self._rename_columns.values()) + ["Peptide", "MHC"]
        df_tcrs = tcrs.to_pandas(rename_columns=self._rename_columns)

        def assign_cd4_cd8(celltype):
            celltype = "CD4" if "CD4" in celltype else "CD8" if "CD8" in celltype else ""
            return celltype

        df_tcrs["T-Cell-Type"] = df_tcrs["T-Cell-Type"].apply(assign_cd4_cd8)

        if pairwise:
            df_tcrs = self.combine_tcrs_epitopes_pairwise(df_tcrs, epitopes)
        else:
            df_tcrs = self.combine_tcrs_epitopes_list(df_tcrs, epitopes)
        df_tcrs = df_tcrs.rename(columns={"Epitope": "Peptide"})

        df_tcrs = df_tcrs[required_columns]
        df_tcrs = self.filter_by_length(df_tcrs, None, "TRB", "Peptide")
        df_tcrs = df_tcrs.drop_duplicates()
        df_tcrs = df_tcrs[(~df_tcrs["TRB"].isna()) & (df_tcrs["TRB"] != "")]
        return df_tcrs

    def get_base_cmd(self, filenames, tmp_folder, interpreter=None, conda=None, cmd_prefix=None, **kwargs):
        dataset = "vdjdb" if "dataset" not in kwargs else kwargs["dataset"]
        return f"Predict.py {dataset} {filenames[0]} {filenames[1]}"

    def run_exec_cmd(self, cmd, filenames, interpreter=None, conda=None, cmd_prefix=None, repository="", **kwargs):
        if repository is not None and repository != "" and os.path.isdir(repository):
            self.correct_code(repository)
        super().run_exec_cmd(cmd, filenames, interpreter, conda, cmd_prefix, repository)

    def format_results(self, filenames, tmp_folder, tcrs, epitopes, pairwise, **kwargs):
        results_predictor = pd.read_csv(filenames[1], index_col=0)
        results_predictor = results_predictor.fillna("")
        results_predictor = results_predictor.rename(columns={k: v for v, k in self._rename_columns.items()})
        results_predictor = results_predictor.rename(columns={"Peptide": "Epitope"})
        joining_list = list(self._rename_columns.keys()) + ["Epitope", "MHC"]
        joining_list.remove("celltype")
        results_predictor = results_predictor[joining_list + ["Score"]]
        df_out = self.transform_output(results_predictor, tcrs, epitopes, pairwise, joining_list)
        print(os.curdir)
        return df_out

    def correct_code(self, path_repo):
        """
        The github repo contains several bugs, which will be corrected here.
        """
        script = []
        with open(os.path.join(path_repo, "Predict.py"), "r") as f:
            script.extend(f.readlines())
        # make output to pandas
        if "    df.to_csv(sys.argv[3], sep=',', index=False)\n" not in script:
            idx = script.index("    df = predict(sys.argv[1], sys.argv[2])\n")
            script.insert(idx + 1, "    df.to_csv(sys.argv[3], sep=',', index=False)\n")
            with open("Predict.py", "w") as f:
                f.writelines(script)

        # Cpu + gpu usable
        script = []
        with open(os.path.join(path_repo, "Models.py"), "r") as f:
            script.extend(f.readlines())
        if "        checkpoint = torch.load(ae_file)\n" in script:
            idx = script.index("        checkpoint = torch.load(ae_file)\n")
            script[idx] = "        checkpoint = torch.load(ae_file, " \
                          "map_location=torch.device('cuda' if torch.cuda.is_available() else 'cpu'))\n"
            with open("Models.py", "w") as f:
                f.writelines(script)

        # rename folders
        if os.path.isdir(os.path.join(path_repo, "Models", "AE")):
            shutil.move(os.path.join(path_repo, "Models", "AE"), os.path.join(path_repo, "TCR_Autoencoder"))


class pMTnet(ARepoTCRSpecificityPrediction):
    """
    Author: Lu et al.
    Paper: https://www.nature.com/articles/s42256-021-00383-2
    Repo: https://github.com/tianshilu/pMTnet
    """
    __name = "pMTnet"
    __version = ""
    __trc_length = (0, 40)  # todo
    __epitope_length = (0, 40)  # todo
    __cmd = "pMTnet.py"
    __organism = "H"
    __repo = "https://github.com/tianshilu/pMTnet"

    @property
    def version(self):
        return self.__version

    @property
    def name(self):
        return self.__name

    @property
    def tcr_length(self):
        return self.__trc_length

    @property
    def epitope_length(self):
        return self.__epitope_length

    @property
    def cmd(self):
        return self.__cmd

    @property
    def repo(self):
        return self.__repo
    
    @property
    def organism(self):
        return self.__organism

    def input_check(self, tcrs, epitopes, pairwise, **kwargs):
        super().input_check(tcrs, epitopes, pairwise, **kwargs)
        allowed_alleles = ["A*", "B*", "C*", "E*"]
        for epitope in epitopes:
            if epitope.allele is None:
                raise ValueError("Missing MHC-Annotation: pMTnet requires MHC information")
            if epitope.allele.name[:2] not in allowed_alleles:
                raise ValueError(f"Invalid MHC {epitope.allele}: pMTnet requires MHC out of {allowed_alleles}")

    def format_tcr_data(self, tcrs, epitopes, pairwise, **kwargs):
        rename_columns = {
            "VDJ_cdr3": "CDR3",
        }
        df_tcrs = tcrs.to_pandas(rename_columns=rename_columns)
        if pairwise:
            df_tcrs = self.combine_tcrs_epitopes_pairwise(df_tcrs, epitopes)
        else:
            df_tcrs = self.combine_tcrs_epitopes_list(df_tcrs, epitopes)
        df_tcrs = df_tcrs.rename(columns={"Epitope": "Antigen", "MHC": "HLA"})
        df_tcrs = df_tcrs[["CDR3", "Antigen", "HLA"]]
        df_tcrs = self.filter_by_length(df_tcrs, None, "CDR3", "Antigen")
        df_tcrs = df_tcrs[(~df_tcrs["CDR3"].isna()) & (df_tcrs["CDR3"] != "")]
        df_tcrs["HLA"] = df_tcrs["HLA"].astype(str).str[4:]
        df_tcrs = df_tcrs.drop_duplicates()
        return df_tcrs

    def save_tmp_files(self, data, **kwargs):
        filenames, tmp_dir = super().save_tmp_files(data, **kwargs)
        filenames[1] = os.sep.join(filenames[1].split(os.sep)[:-1])
        filenames.append(f"{tmp_dir.name}/{self.name}_logs.log")
        return filenames, tmp_dir

    def get_base_cmd(self, filenames, tmp_folder, interpreter=None, conda=None, cmd_prefix=None, **kwargs):
        repository = kwargs["repository"]
        cmd = f"pMTnet.py -input {filenames[0]} -library {repository}/library " \
              f"-output {filenames[1]} -output_log {filenames[2]}"
        return cmd

    def format_results(self, filenames, tmp_folder, tcrs, epitopes, pairwise, **kwargs):
        results_predictor = pd.read_csv(f"{filenames[1]}/prediction.csv")
        results_predictor = results_predictor.rename(columns={"Rank": "Score", "HLA": "MHC", "Antigen": "Epitope",
                                                              "CDR3": "VDJ_cdr3"})
        results_predictor["Score"] = 1 - results_predictor["Score"]  # in github: lower rank = good prediction => invert
        joining_list = ["VDJ_cdr3", "Epitope", "MHC"]
        results_predictor["MHC"] = "HLA-" + results_predictor["MHC"]
        df_out = self.transform_output(results_predictor, tcrs, epitopes, pairwise, joining_list)
        return df_out


class EpiTCR(ARepoTCRSpecificityPrediction):
    """
    Author: Pham et al.
    Paper: https://academic.oup.com/bioinformatics/article/39/5/btad284/7140137
    Repo: https://github.com/ddiem-ri-4D/epiTCR
    """
    __name = "epiTCR"
    __version = ""
    __trc_length = (8, 19)
    __epitope_length = (8, 11)
    __organism = "HM"
    __repo = "https://github.com/ddiem-ri-4D/epiTCR.git"

    @property
    def version(self):
        return self.__version

    @property
    def name(self):
        return self.__name

    @property
    def tcr_length(self):
        return self.__trc_length

    @property
    def epitope_length(self):
        return self.__epitope_length

    @property
    def repo(self):
        return self.__repo
    
    @property
    def organism(self):
        return self.__organism

    def format_tcr_data(self, tcrs, epitopes, pairwise, **kwargs):
        rename_columns = {
            "VDJ_cdr3": "CDR3b",
        }
        required_columns = list(rename_columns.values()) + ["epitope", "HLA", "binder"]
        df_tcrs = tcrs.to_pandas(rename_columns=rename_columns)
        if pairwise:
            df_tcrs = self.combine_tcrs_epitopes_pairwise(df_tcrs, epitopes)
        else:
            df_tcrs = self.combine_tcrs_epitopes_list(df_tcrs, epitopes)
        df_tcrs = df_tcrs.rename(columns={"Epitope": "epitope", "MHC": "HLA"})  # add MHC sequence?
        df_tcrs = self.filter_by_length(df_tcrs, None, "CDR3b", "epitope")
        df_tcrs = df_tcrs[(~df_tcrs["CDR3b"].isna()) & (df_tcrs["CDR3b"] != "")]
        df_tcrs["binder"] = 1
        df_tcrs["HLA"] = df_tcrs["HLA"].str[4:]  # TODO test what happens if no HLA is provided / do we need HLA?
        df_tcrs = df_tcrs[required_columns]
        df_tcrs.drop_duplicates(inplace=True, keep="first")
        if df_tcrs.shape[0] == 1:
            df_tcrs = pd.concat([df_tcrs] * 2).sort_index().reset_index(drop=True)
        df_tcrs.iat[0, df_tcrs.columns.get_loc("binder")] = 0
        return df_tcrs

    def get_base_cmd(self, filenames, tmp_folder, interpreter=None, conda=None, cmd_prefix=None, **kwargs):
        model = "rdforestWithoutMHCModel"
        if "model" in kwargs:
            model = kwargs["model"]
        repository = kwargs["repository"]
        model_filepath = os.path.join(repository, "models", f"{model}.pickle")
        if not os.path.exists(model_filepath):
            raise TypeError(f"Please unzip the models stored at {model_filepath}.zip to {model_filepath}")
        return f"predict.py --testfile {filenames[0]} --modelfile {model_filepath} --chain ce >> {filenames[1]}"

    def format_results(self, filenames, tcrs, epitopes, pairwise, **kwargs):
        results_predictor = pd.read_csv(filenames[1], skiprows=14, index_col=False)
        results_predictor = results_predictor[:-1]
        results_predictor = results_predictor.rename(columns={"CDR3b": "VDJ_cdr3",
                                                              "epitope": "Epitope",
                                                              "predict_proba": "Score"})
        required_columns = ["VDJ_cdr3", "Epitope", "Score"]  # TODO: Does the model use MHC, if so add here!
        joining_list = ["VDJ_cdr3", "Epitope"]
        results_predictor = results_predictor[required_columns]
        results_predictor = results_predictor.drop_duplicates()
        df_out = self.transform_output(results_predictor, tcrs, epitopes, pairwise, joining_list)
        return df_out


class ATM_TCR(ARepoTCRSpecificityPrediction):
    """
    Author: Cai
    Paper: https://www.frontiersin.org/articles/10.3389/fimmu.2022.893247/full
    Repo: https://github.com/Lee-CBG/ATM-TCR
    """
    __name = "ATM-TCR"
    __version = ""
    __trc_length = (0, 40)  # todo
    __epitope_length = (0, 40)  # todo
    __organism = "H"
    __repo = "https://github.com/Lee-CBG/ATM-TCR"

    @property
    def version(self):
        return self.__version

    @property
    def name(self):
        return self.__name

    @property
    def tcr_length(self):
        return self.__trc_length

    @property
    def epitope_length(self):
        return self.__epitope_length

    @property
    def repo(self):
        return self.__repo
    
    @property
    def organism(self):
        return self.__organism

    def format_tcr_data(self, tcrs, epitopes, pairwise, **kwargs):
        rename_columns = {
            "VDJ_cdr3": "TCR",
        }
        df_tcrs = tcrs.to_pandas(rename_columns=rename_columns)
        if pairwise:
            df_tcrs = self.combine_tcrs_epitopes_pairwise(df_tcrs, epitopes)
        else:
            df_tcrs = self.combine_tcrs_epitopes_list(df_tcrs, epitopes)
        df_tcrs["Binding Affinity"] = 1
        df_tcrs = df_tcrs[["Epitope", "TCR", "Binding Affinity"]]
        df_tcrs = self.filter_by_length(df_tcrs, None, "TCR", "Epitope")
        df_tcrs = df_tcrs[(~df_tcrs["TCR"].isna()) & (df_tcrs["TCR"] != "")]
        df_tcrs = df_tcrs.drop_duplicates()
        return df_tcrs

    def save_tmp_files(self, data, **kwargs):
        paths, tmp_folder = super().save_tmp_files(data)
        paths[1] = os.path.join(kwargs["repository"], "result", "pred_original_ATM-TCR_input.csv")
        data.to_csv(paths[0], header=False, index=False)
        return paths, tmp_folder

    def get_base_cmd(self, filenames, tmp_folder, interpreter=None, conda=None, cmd_prefix=None, **kwargs):
        if "cuda" in kwargs:
            cuda = kwargs["cuda"]
        else:
            import tensorflow as tf
            cuda = tf.test.is_gpu_available(cuda_only=True)
        cmd = f"main.py --infile data/combined_dataset.csv --indepfile {filenames[0]} --mode test --cuda {cuda}"
        return cmd

    def format_results(self, filenames, tmp_folder, tcrs, epitopes, pairwise, **kwargs):
        results_predictor = pd.read_csv(filenames[1], sep="\t", header=None)
        results_predictor.columns = ["Epitope", "VDJ_cdr3", "Label", "Binary", "Score"]
        results_predictor = results_predictor[["Epitope", "VDJ_cdr3", "Score"]]

        joining_list = ["VDJ_cdr3", "Epitope"]
        df_out = self.transform_output(results_predictor, tcrs, epitopes, pairwise, joining_list)
        return df_out


class AttnTAP(ARepoTCRSpecificityPrediction):
    """
    Author: Xu et al.
    Paper: https://www.frontiersin.org/articles/10.3389/fgene.2022.942491/full
    Repo: https://github.com/Bioinformatics7181/AttnTAP
    """
    __name = "AttnTAP"
    __version = ""
    __trc_length = (6, 30)
    __epitope_length = (0, 30) # TODO check one more time
    __organism = "H"
    __repo = "https://github.com/Bioinformatics7181/AttnTAP.git"

    @property
    def version(self):
        return self.__version

    @property
    def name(self):
        return self.__name

    @property
    def tcr_length(self):
        return self.__trc_length

    @property
    def epitope_length(self):
        return self.__epitope_length

    @property
    def repo(self):
        return self.__repo
    
    @property
    def organism(self):
        return self.__organism

    def format_tcr_data(self, tcrs, epitopes, pairwise, **kwargs):
        rename_columns = {
            "VDJ_cdr3": "tcr"
        }
        required_columns = list(rename_columns.values()) + ["antigen"]
        df_tcrs = tcrs.to_pandas(rename_columns=rename_columns)
        if pairwise:
            df_tcrs = self.combine_tcrs_epitopes_pairwise(df_tcrs, epitopes)
        else:
            df_tcrs = self.combine_tcrs_epitopes_list(df_tcrs, epitopes)
        df_tcrs = df_tcrs.rename(columns={"Epitope": "antigen"})
        df_tcrs = self.filter_by_length(df_tcrs, None, "tcr", "antigen")
        df_tcrs = df_tcrs[(~df_tcrs["tcr"].isna()) & (df_tcrs["tcr"] != "")]
        df_tcrs = df_tcrs[required_columns]
        df_tcrs.drop_duplicates(inplace=True, keep="first")
        df_tcrs["label"] = 1
        if df_tcrs.shape[0] == 1:
            df_tcrs = pd.concat([df_tcrs] * 2).sort_index().reset_index(drop=True)
        df_tcrs.iat[0, df_tcrs.columns.get_loc("label")] = 0
        return df_tcrs

    def get_base_cmd(self, filenames, tmp_folder, interpreter=None, conda=None, cmd_prefix=None, **kwargs):
        model = "cv_model_0_vdjdb_0" if "model" not in kwargs else kwargs["model"]
        repository = kwargs["repository"]
        model_filepath = os.path.join(repository, "Models", f"{model}.pt")
        path_script = os.path.join("Codes", "AttnTAP_test.py")
        cmd = f"{path_script} --input_file {filenames[0]} --output_file {filenames[1]} "
        cmd += f"--load_model_file {model_filepath}"
        return cmd

    def format_results(self, filenames, tmp_folder, tcrs, epitopes, pairwise, **kwargs):
        results_predictor = pd.read_csv(filenames[1])
        results_predictor = results_predictor.rename(columns={"tcr": "VDJ_cdr3",
                                                              "antigen": "Epitope",
                                                              "prediction": "Score"})
        required_columns = ["VDJ_cdr3", "Epitope", "Score"]
        joining_list = ["VDJ_cdr3", "Epitope"]
        results_predictor = results_predictor[required_columns]
        results_predictor = results_predictor.drop_duplicates(subset=joining_list)
        df_out = self.transform_output(results_predictor, tcrs, epitopes, pairwise, joining_list)
        return df_out


class TEIM(ARepoTCRSpecificityPrediction):
    """
    Author: Peng et al.
    Paper: https://www.nature.com/articles/s42256-023-00634-4
    Repo: https://github.com/pengxingang/TEIM
    """
    __name = "TEIM"
    __version = ""
    __trc_length = (10, 20)
    __epitope_length = (8, 12)
    __organism = "H"
    __repo = "https://github.com/pengxingang/TEIM.git"

    @property
    def version(self):
        return self.__version

    @property
    def name(self):
        return self.__name

    @property
    def tcr_length(self):
        return self.__trc_length

    @property
    def epitope_length(self):
        return self.__epitope_length

    @property
    def repo(self):
        return self.__repo
    
    @property
    def organism(self):
        return self.__organism

    def format_tcr_data(self, tcrs, epitopes, pairwise, **kwargs):
        rename_columns = {
            "VDJ_cdr3": "cdr3"
        }
        required_columns = list(rename_columns.values()) + ["epitope"]
        df_tcrs = tcrs.to_pandas(rename_columns=rename_columns)
        if pairwise:
            df_tcrs = self.combine_tcrs_epitopes_pairwise(df_tcrs, epitopes)
        else:
            df_tcrs = self.combine_tcrs_epitopes_list(df_tcrs, epitopes)
        df_tcrs = df_tcrs.rename(columns={"Epitope": "epitope"})
        df_tcrs = self.filter_by_length(df_tcrs, None, "cdr3", "epitope")
        df_tcrs = df_tcrs[(~df_tcrs["cdr3"].isna()) & (df_tcrs["cdr3"] != "")]
        df_tcrs = df_tcrs[required_columns]
        df_tcrs.drop_duplicates(inplace=True, keep="first")
        return df_tcrs

    def get_base_cmd(self, filenames, tmp_folder, interpreter=None, conda=None, cmd_prefix=None, **kwargs):
        path_script = os.path.join("scripts", "inference_seq.py")
        return f"{path_script}"

    def save_tmp_files(self, data, **kwargs):
        repository = kwargs["repository"]
        path_in = os.path.join(repository, "inputs", "inputs_bd.csv")
        path_out = os.path.join(repository, "outputs", "sequence_level_binding.csv")
        data.to_csv(path_in)
        return [path_in, path_out], None

    def clean_up(self, tmp_folder, files=None):
        for file in files:
            if os.path.exists(file):
                os.remove(file)

    def format_results(self, filenames, tmp_folder, tcrs, epitopes, pairwise, **kwargs):
        results_predictor = pd.read_csv(filenames[1])
        results_predictor = results_predictor.rename(columns={"cdr3": "VDJ_cdr3",
                                                              "epitope": "Epitope",
                                                              "binding": "Score"})
        required_columns = ["VDJ_cdr3", "Epitope", "Score"]
        joining_list = ["VDJ_cdr3", "Epitope"]
        results_predictor = results_predictor[required_columns]
        results_predictor = results_predictor.drop_duplicates()
        df_out = self.transform_output(results_predictor, tcrs, epitopes, pairwise, joining_list)
        return df_out


class BERTrand(ARepoTCRSpecificityPrediction):
    """
    Author: Myronov et al.
    Paper: https://www.biorxiv.org/content/biorxiv/early/2023/06/13/2023.06.12.544613.full.pdf?%3Fcollection=
    Repo: https://github.com/SFGLab/bertrand
    """
    __name = "BERTrand"
    __version = ""
    __tcr_length = (10, 20)
    __epitope_length = (8, 11)
    __organism = "H"
    __repo = "https://github.com/SFGLab/bertrand.git"

    _rename_columns = {
        "VDJ_cdr3": "CDR3b"
    }

    @property
    def name(self):
        return self.__name

    @property
    def version(self):
        return self.__version

    @property
    def tcr_length(self):
        return self.__tcr_length

    @property
    def epitope_length(self):
        return self.__epitope_length

    @property
    def repo(self):
        return self.__repo
    
    @property
    def organism(self):
        return self.__organism

    def format_tcr_data(self, tcrs, epitopes, pairwise, **kwargs):
        required_columns = list(self._rename_columns.values()) + ["peptide_seq"]
        df_tcrs = tcrs.to_pandas(rename_columns=self._rename_columns)
        if pairwise:
            df_tcrs = self.combine_tcrs_epitopes_pairwise(df_tcrs, epitopes)
        else:
            df_tcrs = self.combine_tcrs_epitopes_list(df_tcrs, epitopes)
        df_tcrs = df_tcrs.rename(columns={"Epitope": "peptide_seq"})
        df_tcrs = self.filter_by_length(df_tcrs, None, "CDR3b", "peptide_seq")
        df_tcrs = df_tcrs[(~df_tcrs["CDR3b"].isna()) & (df_tcrs["CDR3b"] != "")]
        df_tcrs = df_tcrs[required_columns]
        df_tcrs = df_tcrs.drop_duplicates()
        df_tcrs["y"] = 1
        return df_tcrs

    def get_base_cmd(self, filenames, tmp_folder, interpreter=None, conda=None, cmd_prefix=None, **kwargs):
        model = f"{kwargs['repository']}/models/best_checkpoint" if "model" not in kwargs else kwargs["model"]
        if not os.path.isdir(model):
            raise ValueError(
                f"Please download and unzip model from git repository or"
                f" https://drive.google.com/file/d/1FywbDbzhhYbwf99MdZrpYQEbXmwX9Zxm/view?usp=sharing"
                f" to {kwargs['repository']}/models or specify the path via 'model=<path>'")
        return f"bertrand.model.inference -i={filenames[0]} -m={model} -o={filenames[1]}"

    def run_exec_cmd(self, cmd, filenames, interpreter=None, conda=None, cmd_prefix=None, repository="", **kwargs):
        old_dir = os.getcwd()
        os.chdir(repository)
        cmds = []
        if cmd_prefix is not None:
            cmds.append(cmd_prefix)

        cmd_conda = ""
        if conda:
            if sys.platform.startswith("win"):
                cmd_conda = f"conda activate {conda} &&"
            else:
                cmd_conda = f"conda run -n {conda}"
        cmds.append(f"{cmd_conda} python -m {cmd}")
        self.exec_cmd(" && ".join(cmds), filenames[1])
        os.chdir(old_dir)

    def format_results(self, filenames, tmp_folder, tcrs, epitopes, pairwise, **kwargs):
        results_predictor = pd.read_csv(filenames[1])
        input_predictor = pd.read_csv(filenames[0])
        joining_list = ["VDJ_cdr3", "Epitope"]
        results_predictor[joining_list] = input_predictor[["CDR3b", "peptide_seq"]]
        results_predictor = results_predictor.rename(columns={"0": "Score"})
        required_columns = ["VDJ_cdr3", "Epitope", "Score"]
        results_predictor = results_predictor[required_columns]

        df_out = self.transform_output(results_predictor, tcrs, epitopes, pairwise, joining_list)
        return df_out


class Ergo1(ARepoTCRSpecificityPrediction):
    """
    Author: Springer et al.
    Paper: https://www.frontiersin.org/articles/10.3389/fimmu.2020.01803/full
    Repo: https://github.com/louzounlab/ERGO
    """
    __name = "ERGO-I"
    __version = ""
    __tcr_length = (0, 30)  # TODO found no info in paper
    __epitope_length = (0, 30)  # TODO found no info in paper
    __organism = "HM"
    __repo = "https://github.com/louzounlab/ERGO.git"

    _rename_columns = {
        "VDJ_cdr3": "CDR3b"
    }

    @property
    def name(self):
        return self.__name

    @property
    def version(self):
        return self.__version

    @property
    def tcr_length(self):
        return self.__tcr_length

    @property
    def epitope_length(self):
        return self.__epitope_length

    @property
    def repo(self):
        return self.__repo
    
    @property
    def organism(self):
        return self.__organism

    def format_tcr_data(self, tcrs, epitopes, pairwise, **kwargs):
        required_columns = list(self._rename_columns.values()) + ["epitope"]
        df_tcrs = tcrs.to_pandas(rename_columns=self._rename_columns)
        if pairwise:
            df_tcrs = self.combine_tcrs_epitopes_pairwise(df_tcrs, epitopes)
        else:
            df_tcrs = self.combine_tcrs_epitopes_list(df_tcrs, epitopes)
        df_tcrs = df_tcrs.rename(columns={"Epitope": "epitope"})
        df_tcrs = df_tcrs[required_columns]
        df_tcrs = self.filter_by_length(df_tcrs, None, "CDR3b", "epitope")
        df_tcrs = df_tcrs.drop_duplicates()
        df_tcrs = df_tcrs[(~df_tcrs["CDR3b"].isna()) & (df_tcrs["CDR3b"] != "")]
        return df_tcrs

    def save_tmp_files(self, data, **kwargs):
        tmp_folder = self.get_tmp_folder_path()
        path_in = os.path.join(tmp_folder.name, f"{self.name}_input.csv")
        path_out = os.path.join(tmp_folder.name, f"{self.name}_output.csv")
        data.to_csv(path_in, index=False, header=False)
        return [path_in, path_out], tmp_folder

    def get_base_cmd(self, filenames, tmp_folder, interpreter=None, conda=None, cmd_prefix=None, **kwargs):
        model_type = "lstm" if "model_type" not in kwargs else kwargs["model_type"]
        cuda = "cpu" if "cuda" not in kwargs else kwargs["cuda"]
        repository = kwargs["repository"]
        model = "lstm_vdjdb1" if "model" not in kwargs else kwargs["model"]
        model_filepath = os.path.join(repository, "models", f"{model}.pt")
        return f"ERGO.py predict {model_type} vdjdb specific {cuda} --model_file={model_filepath} " \
               f"--train_data_file=auto --test_data_file={filenames[0]} >> {filenames[1]}"

    def format_results(self, filenames, tmp_folder, tcrs, epitopes, pairwise, **kwargs):
        results_predictor = pd.read_csv(filenames[1], sep='\t', names=["VDJ_cdr3", "Epitope", "Score"], header=None)
        joining_list = ["Epitope", "VDJ_cdr3"]
        results_predictor = results_predictor[joining_list + ["Score"]]
        df_out = self.transform_output(results_predictor, tcrs, epitopes, pairwise, joining_list)
        return df_out


class TEINet(ARepoTCRSpecificityPrediction):
    """
    Author: Jiang et al.
    Paper: https://journals.plos.org/ploscompbiol/article?id=10.1371/journal.pcbi.1008814
    Repo: https://github.com/jiangdada1221/TEINet
    """
    __name = "TEINet"
    __version = ""
    __tcr_length = (5, 30)
    __epitope_length = (7, 15)
    __organism = "H"
    __repo = "https://github.com/jiangdada1221/TEINet.git"

    _rename_columns = {
        "VDJ_cdr3": "CDR3.beta"
    }

    @property
    def name(self):
        return self.__name

    @property
    def version(self):
        return self.__version

    @property
    def tcr_length(self):
        return self.__tcr_length

    @property
    def epitope_length(self):
        return self.__epitope_length

    @property
    def repo(self):
        return self.__repo
    
    @property
    def organism(self):
        return self.__organism

    def format_tcr_data(self, tcrs, epitopes, pairwise, **kwargs):
        required_columns = list(self._rename_columns.values()) + ["Epitope"]
        df_tcrs = tcrs.to_pandas(rename_columns=self._rename_columns)
        if pairwise:
            df_tcrs = self.combine_tcrs_epitopes_pairwise(df_tcrs, epitopes)
        else:
            df_tcrs = self.combine_tcrs_epitopes_list(df_tcrs, epitopes)
        df_tcrs = self.filter_by_length(df_tcrs, None, "CDR3.beta", "Epitope")
        df_tcrs = df_tcrs[(~df_tcrs["CDR3.beta"].isna()) & (df_tcrs["CDR3.beta"] != "")]
        df_tcrs = df_tcrs[required_columns]
        df_tcrs = df_tcrs.drop_duplicates()
        df_tcrs["Label"] = 1
        if df_tcrs.shape[0] == 1:
            df_tcrs = pd.concat([df_tcrs] * 2).sort_index().reset_index(drop=True)
        df_tcrs.iat[0, df_tcrs.columns.get_loc("Label")] = 0
        return df_tcrs

    def get_base_cmd(self, filenames, tmp_folder, interpreter=None, conda=None, cmd_prefix=None, **kwargs):
        device = "cuda:0" if "cuda" not in kwargs else kwargs["cuda"]
        model = f"{kwargs['repository']}/models/large_dset.pth" if "model" not in kwargs else kwargs["model"]
        if not os.path.isfile(model):  # how to check better?
            raise ValueError(
                f"Please download model from git repository or "
                f"https://drive.google.com/file/d/12pVozHhRcGyMBgMlhcjgcclE3wlrVO32/view?usp=sharing."
                f" or specify the path to a model via 'model=<path>'")
        cmd = f"predict.py --dset_path {filenames[0]} --save_prediction_path {filenames[1]} "
        cmd += f"--use_column CDR3.beta --model_path {model} --device {device}"
        return cmd

    def format_results(self, filenames, tmp_folder, tcrs, epitopes, pairwise, **kwargs):
        results_predictor = pd.read_csv(filenames[1], header=None, names=["Score", "Label"])
        input_predictor = pd.read_csv(filenames[0])
        joining_list = ["VDJ_cdr3", "Epitope"]
        results_predictor[joining_list] = input_predictor[["CDR3.beta", "Epitope"]]
        required_columns = ["VDJ_cdr3", "Epitope", "Score"]
        results_predictor = results_predictor[required_columns]
        results_predictor = results_predictor.drop_duplicates(subset=joining_list)
        df_out = self.transform_output(results_predictor, tcrs, epitopes, pairwise, joining_list)
        return df_out


class PanPep(ARepoTCRSpecificityPrediction):
    """
    Author: Gao et al.
    Paper: https://www.nature.com/articles/s42256-023-00619-3
    Repo: https://github.com/bm2-lab/PanPep
    """
    __name = "PanPep"
    __version = ""
    __tcr_length = (0, 30)  # TODO no info in paper found
    __epitope_length = (0, 30)  # TODO no info in paper found
<<<<<<< HEAD
    __organism = "HM"
    __repo = "https://github.com/bm2-lab/PanPep.git"
=======
    __repo = "https://github.com/bm2-lab/PanPep" # TODO
>>>>>>> f8ac4e19

    _rename_columns = {
        "VDJ_cdr3": "CDR3"
    }

    @property
    def name(self):
        return self.__name

    @property
    def version(self):
        return self.__version

    @property
    def tcr_length(self):
        return self.__tcr_length

    @property
    def epitope_length(self):
        return self.__epitope_length

    @property
    def repo(self):
        return self.__repo
    
    @property
    def organism(self):
        return self.__organism

    def format_tcr_data(self, tcrs, epitopes, pairwise, **kwargs):
        required_columns = list(self._rename_columns.values()) + ["Peptide"]
        df_tcrs = tcrs.to_pandas(rename_columns=self._rename_columns)
        if pairwise:
            df_tcrs = self.combine_tcrs_epitopes_pairwise(df_tcrs, epitopes)
        else:
            df_tcrs = self.combine_tcrs_epitopes_list(df_tcrs, epitopes)
        df_tcrs = df_tcrs.rename(columns={"Epitope": "Peptide"})
        # df_tcrs = self.filter_by_length(df_tcrs, None, "CDR3b", "Peptide") #TODO no info in paper found
        df_tcrs = df_tcrs[(~df_tcrs["CDR3"].isna()) & (df_tcrs["CDR3"] != "")]
        df_tcrs = df_tcrs[required_columns]
        df_tcrs = df_tcrs.drop_duplicates()
        return df_tcrs

    def get_base_cmd(self, filenames, tmp_folder, interpreter=None, conda=None, cmd_prefix=None, **kwargs):
        return f"PanPep.py --learning_setting zero-shot --input {filenames[0]} --output {filenames[1]}"

    def format_results(self, filenames, tmp_folder, tcrs, epitopes, pairwise, **kwargs):
        results_predictor = pd.read_csv(filenames[1])
        joining_list = ["VDJ_cdr3", "Epitope"]
        results_predictor = results_predictor.rename(columns={"CDR3": "VDJ_cdr3",
                                                              "Peptide": "Epitope"})
        required_columns = ["VDJ_cdr3", "Epitope", "Score"]
        results_predictor = results_predictor[required_columns]
        df_out = self.transform_output(results_predictor, tcrs, epitopes, pairwise, joining_list)
        return df_out


class DLpTCR(ARepoTCRSpecificityPrediction):
    """
    Author: Xu, Luo, Lin et al.
    Paper: https://pubmed.ncbi.nlm.nih.gov/34415016/
    Repo: https://github.com/JiangBioLab/DLpTCR
    """
    __name = "DLpTCR"
    __version = ""
    __trc_length = (8, 20)
    __epitope_length = (0, 30)  # TODO not sure, 9 for analysis, but no more info
    __organism = "H"
    __repo = "https://github.com/JiangBioLab/DLpTCR"
    _oldwdir = ""

    @property
    def version(self):
        return self.__version

    @property
    def name(self):
        return self.__name

    @property
    def tcr_length(self):
        return self.__trc_length

    @property
    def epitope_length(self):
        return self.__epitope_length

    @property
    def repo(self):
        return self.__repo
    
    @property
    def organism(self):
        return self.__organism

    def format_tcr_data(self, tcrs, epitopes, pairwise, **kwargs):
        rename_columns = {
            "VJ_cdr3": "TCRA_CDR3",
            "VDJ_cdr3": "TCRB_CDR3"
        }
        required_columns = list(rename_columns.values()) + ["Epitope"]
        df_tcrs = tcrs.to_pandas(rename_columns=rename_columns)
        if pairwise:
            df_tcrs = self.combine_tcrs_epitopes_pairwise(df_tcrs, epitopes)
        else:
            df_tcrs = self.combine_tcrs_epitopes_list(df_tcrs, epitopes)
        model_type = "B" if "model_type" not in kwargs else kwargs["model_type"]
        if model_type == "B":
            df_tcrs = self.filter_by_length(df_tcrs, None, "TCRB_CDR3", "Epitope")
            df_tcrs = df_tcrs[(~df_tcrs["TCRB_CDR3"].isna()) & (df_tcrs["TCRB_CDR3"] != "")]
            prediction_columns = ["TCRB_CDR3", "Epitope"]
        elif model_type == "A":
            df_tcrs = self.filter_by_length(df_tcrs, "TCRA_CDR3", None, "Epitope")
            df_tcrs = df_tcrs[(~df_tcrs["TCRA_CDR3"].isna()) & (df_tcrs["TCRA_CDR3"] != "")]
            prediction_columns = ["TCRA_CDR3", "Epitope"]
        elif model_type == "AB":
            df_tcrs = self.filter_by_length(df_tcrs, "TCRA_CDR3", "TCRB_CDR3", "Epitope")
            df_tcrs = df_tcrs[(~df_tcrs["TCRB_CDR3"].isna()) & (df_tcrs["TCRB_CDR3"] != "")]
            df_tcrs = df_tcrs[(~df_tcrs["TCRA_CDR3"].isna()) & (df_tcrs["TCRA_CDR3"] != "")]
            prediction_columns = ["TCRB_CDR3", "TCRA_CDR3", "Epitope"]
        else:
            raise ValueError(f"Incorrect {model_type}. Please specify a correct model_type: A, B or AB")
        df_tcrs = df_tcrs[required_columns]
        df_tcrs.drop_duplicates(subset=prediction_columns, inplace=True, keep="first")
        df_tcrs = df_tcrs.reset_index(drop=True)
        return df_tcrs

    def save_tmp_files(self, data, **kwargs):
        tmp_folder = self.get_tmp_folder_path()
        model_type = "B" if "model_type" not in kwargs else kwargs["model_type"]
        path_in = os.path.join(tmp_folder.name, f"{self.name}_input.xlsx")
        path_out = os.path.join(tmp_folder.name, f"TCR{model_type}_pred.csv")
        data.to_excel(path_in)
        return [path_in, path_out], tmp_folder

    def get_base_cmd(self, filenames, tmp_folder, interpreter=None, conda=None, cmd_prefix=None, **kwargs):
        model_type = "B" if "model_type" not in kwargs else kwargs["model_type"]
        cmd_epitope = ["import sys",
                       "sys.path.append('code')",
                       "from Model_Predict_Feature_Extraction import *",
                       "from DLpTCR_server import *",
                       f"error_info,TCRA_cdr3,TCRB_cdr3,Epitope = deal_file('{filenames[0]}', "
                       f"'{tmp_folder.name}/', '{model_type}')",
                       f"output_file_path = save_outputfile('{tmp_folder.name}/', '{model_type}', '{filenames[0]}',"
                       f"TCRA_cdr3,TCRB_cdr3,Epitope)"
                       ]
        cmd_epitope = f'python -c "{"; ".join(cmd_epitope)}"'
        return cmd_epitope

    def run_exec_cmd(self, cmd, filenames, interpreter=None, conda=None, cmd_prefix=None, repository="", **kwargs):
        old_dir = os.getcwd()
        os.chdir(repository)

        cmds = []
        if cmd_prefix is not None:
            cmds.append(cmd_prefix)
        cmd_conda = ""
        if conda:
            if sys.platform.startswith("win"):
                cmd_conda = f"conda activate {conda} &&"
            else:
                cmd_conda = f"conda run -n {conda}"
        cmds.append(f"{cmd_conda} {cmd}")
        self.exec_cmd(" && ".join(cmds), filenames[1])
        os.chdir(old_dir)

    def format_results(self, filenames, tmp_folder, tcrs, epitopes, pairwise, **kwargs):
        model_type = "B" if "model_type" not in kwargs else kwargs["model_type"]
        if model_type == "B":
            results_predictor = pd.read_csv(filenames[1], header=0,
                                            names=["Index", "CDR3", "Epitope", "Predict", "Score"])
            joining_list = ["VDJ_cdr3", "Epitope"]
            required_columns = ["VDJ_cdr3", "Epitope", "Score"]
            results_predictor = results_predictor.rename(columns={"CDR3": "VDJ_cdr3"})
        elif model_type == "A":
            results_predictor = pd.read_csv(filenames[1], header=0,
                                            names=["Index", "CDR3", "Epitope", "Predict", "Score"])
            joining_list = ["VJ_cdr3", "Epitope"]
            required_columns = ["VJ_cdr3", "Epitope", "Score"]
            results_predictor = results_predictor.rename(columns={"CDR3": "VJ_cdr3"})
        else:
            results_predictor = pd.read_csv(filenames[1], header=0,
                                            names=["Index", "VJ_cdr3", "VDJ_cdr3", "Epitope", "Predict", "ScoreA",
                                                   "ScoreB"])
            results_predictor["Score"] = results_predictor["Predict"].str.split(" ").str[0]
            results_predictor["Score"].replace({"False": 0, "True": 1}, inplace=True)
            joining_list = ["VDJ_cdr3", "VJ_cdr3", "Epitope"]
            required_columns = ["VDJ_cdr3", "VJ_cdr3", "Epitope", "Score"]
        results_predictor = results_predictor[required_columns]
        results_predictor = results_predictor.drop_duplicates()
        df_out = self.transform_output(results_predictor, tcrs, epitopes, pairwise, joining_list)
        return df_out

class TULIP(ARepoTCRSpecificityPrediction):
    """
    Author: Meynard-Piganeau et al.
    Paper: https://www.biorxiv.org/content/10.1101/2023.07.19.549669v1.full.pdf
    Repo: https://github.com/barthelemymp/TULIP-TCR
    """
    __name = "TULIP-TCR"
    __version = ""
    __tcr_length = (0, 30) #TODO check, no info found in paper
    __epitope_length = (0, 30) #TODO check, no info found in paper
    __organism = "HM"
    __repo = "https://github.com/barthelemymp/TULIP-TCR.git"

    _rename_columns = {
        "VDJ_cdr3": "CDR3b",
        "VJ_cdr3": "CDR3a"
    }

    @property
    def name(self):
        return self.__name

    @property
    def version(self):
        return self.__version

    @property
    def tcr_length(self):
        return self.__tcr_length

    @property
    def epitope_length(self):
        return self.__epitope_length

    @property
    def repo(self):
        return self.__repo

    @property
    def organism(self):
        return self.__organism
    
    def format_tcr_data(self, tcrs, epitopes, pairwise, **kwargs):
        required_columns = list(self._rename_columns.values()) + ["peptide", "MHC"]
        df_tcrs = tcrs.to_pandas(rename_columns=self._rename_columns)
        if pairwise:
            df_tcrs = self.combine_tcrs_epitopes_pairwise(df_tcrs, epitopes)
        else:
            df_tcrs = self.combine_tcrs_epitopes_list(df_tcrs, epitopes)
        df_tcrs = df_tcrs.rename(columns={"Epitope": "peptide"})
        df_tcrs = df_tcrs[required_columns]
        df_tcrs = df_tcrs[(~df_tcrs["CDR3b"].isna()) & (df_tcrs["CDR3b"] != "")]
        df_tcrs = df_tcrs[(~df_tcrs["CDR3a"].isna()) & (df_tcrs["CDR3a"] != "")]
        df_tcrs = df_tcrs[(~df_tcrs["MHC"].isna()) & (df_tcrs["MHC"] != "")]
        df_tcrs = df_tcrs.drop_duplicates()
        df_tcrs["binder"] = 1
        return df_tcrs
    

    def get_base_cmd(self, filenames, tmp_folder, interpreter=None, conda=None, cmd_prefix=None, **kwargs):
        model = f"{kwargs['repository']}/model_weights/pretrained/multiTCR_s_mhcX_2_below20out" if "model" not in kwargs else kwargs["model"]
        config = f"{kwargs['repository']}/configs/shallow.config.json" if "config" not in kwargs else kwargs["config"]
        return f"predict.py --test_dir {filenames[0]} --modelconfig {config} --load {model} --output {tmp_folder.name}/ >> {filenames[1]}"

    def format_results(self, filenames, tmp_folder, tcrs, epitopes, pairwise, **kwargs):  
        csv_files = list(filter(lambda f: f.endswith(".csv"), os.listdir(tmp_folder.name)))
        csv_files.remove(f"{self.name}_input.csv")
        csv_files.remove(f"{self.name}_output.csv")
        result_list = []
        for file in csv_files:
            result_list.append(pd.read_csv(os.path.join(tmp_folder.name, file)))
        results_predictor = pd.concat(result_list, ignore_index=True)
        results_predictor = results_predictor.fillna("")
        joining_list = ["VJ_cdr3", "VDJ_cdr3", "Epitope", "MHC"]
        results_predictor = results_predictor.rename(columns={"CDR3b": "VDJ_cdr3",
                                                              "CDR3a": "VJ_cdr3",
                                                              "peptide": "Epitope"})
        required_columns = joining_list + ["Score"]
        results_predictor = results_predictor[required_columns]
        df_out = self.transform_output(results_predictor, tcrs, epitopes, pairwise, joining_list)
        return df_out
    
    def run_exec_cmd(self, cmd, filenames, interpreter=None, conda=None, cmd_prefix=None, repository="", **kwargs):
        processor = "cpu" if "processor" not in kwargs else kwargs["processor"]
        if repository is not None and repository != "" and os.path.isdir(repository):
            os.chdir(repository)
            self.correct_code(repository, processor)
        super().run_exec_cmd(cmd, filenames, interpreter, conda, cmd_prefix, repository)
    
    def correct_code(self, path_repo, processor):
        """
        The github repo contains several bugs, which will be corrected here.
        """
        script = []
        changed = 0
        with open(os.path.join(path_repo, "predict.py"), "r") as f:
            script.extend(f.readlines())
        # delete line with not defined argument
        if "    train_path = args.train_dir\n" in script:
            script.remove("    train_path = args.train_dir\n")
            changed = 1
        # change output
        if '        results["rank"] = ranks\n' in script:
            idx = script.index('        results["rank"] = ranks\n')
            script[idx] = '        results["Score"] = scores\n        results["MHC"] = datasetPetideSpecific.MHC\n'
            changed = 1
        #correct path
        if '        results.to_csv(args.save + target_peptide+".csv")\n' in script:
            idx = script.index('        results.to_csv(args.save + target_peptide+".csv")\n')
            script[idx] = '        results.to_csv(args.output + target_peptide+".csv")\n'
            changed = 1
        #allow cpu
        if processor == "cpu" and '        checkpoint = torch.load(args.load+"/pytorch_model.bin")\n' in script:
            idx = script.index('        checkpoint = torch.load(args.load+"/pytorch_model.bin")\n')
            script[idx] = '        checkpoint = torch.load(args.load+"/pytorch_model.bin", map_location=torch.device("cpu"))\n'
            changed = 1
        if changed == 1:
            with open("predict.py", "w") as f:
                f.writelines(script)<|MERGE_RESOLUTION|>--- conflicted
+++ resolved
@@ -866,12 +866,8 @@
     __version = ""
     __tcr_length = (0, 30)  # TODO no info in paper found
     __epitope_length = (0, 30)  # TODO no info in paper found
-<<<<<<< HEAD
     __organism = "HM"
     __repo = "https://github.com/bm2-lab/PanPep.git"
-=======
-    __repo = "https://github.com/bm2-lab/PanPep" # TODO
->>>>>>> f8ac4e19
 
     _rename_columns = {
         "VDJ_cdr3": "CDR3"
