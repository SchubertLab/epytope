# This code is part of the epytope distribution and governed by its
# license.  Please see the LICENSE file that should have been included
# as part of this package.
"""
.. module:: TCRSpecificityPrediction
   :synopsis: This module contains all classes for external TCR specificity prediction methods.
.. moduleauthor:: albahah, drost
"""

import abc
import os
import sys
import shutil
import sys

import pandas as pd

from epytope.TCRSpecificityPrediction.ML import ACmdTCRSpecificityPrediction
from epytope.Core.Result import TCRSpecificityPredictionResult


class ARepoTCRSpecificityPrediction(ACmdTCRSpecificityPrediction):
    @property
    @abc.abstractmethod
    def repo(self):
        """
        Path to the repository.
        """
        raise NotImplementedError

    """
        Abstract base class for external TCR specificity prediction methods that are not installable.
        They require the User to clone the git version and then specify a path to this repo.
        Implements predict functionality.
    """
    def input_check(self, tcrs, epitopes, pairwise, **kwargs):
        super().input_check(tcrs, epitopes, pairwise, **kwargs)
        if "repository" not in kwargs:
            raise AttributeError(f"Please provide 'repository' as a input argument to predict"
                                 f" for external tolls like {self.name} to point to the codebase."
                                 f"You can obtain the repo via:\n"
                                 f"'git clone {self.repo}'")
        repository = kwargs["repository"]
        if repository is None or repository == "" or not os.path.isdir(repository):
            raise NotADirectoryError(f"Repository: '{repository}' does not exist."
                                     f"Please provide a keyword argument repository with the path to the {self.name}.\n"
                                     f"You can obtain the repo via: \n"
                                     f"'git clone {self.repo}'")

    def run_exec_cmd(self, cmd, filenames, interpreter=None, conda=None, cmd_prefix=None, repository="", **kwargs):
        os.chdir(repository)

        interpreter = "python" if interpreter is None else interpreter
        cmds = []
        if cmd_prefix is not None:
            cmds.append(cmd_prefix)
        cmd_conda = ""
        if conda:
            if sys.platform.startswith("win"):
                cmd_conda = f"conda activate {conda} &&"
            else:
                cmd_conda = f"conda run -n {conda}"
        cmds.append(f"{cmd_conda} {interpreter} {repository}/{cmd}")
        self.exec_cmd(" && ".join(cmds), filenames[1])


class Ergo2(ARepoTCRSpecificityPrediction):
    """
    Author: Springer et al.
    Paper: https://www.frontiersin.org/articles/10.3389/fimmu.2021.664514/full
    Repo: https://github.com/IdoSpringer/ERGO-II
    """
    __name = "ERGO-II"
    __version = ""
    __tcr_length = (0, 30)  # TODO
    __epitope_length = (0, 30)  # TODO
    __repo = "https://github.com/IdoSpringer/ERGO-II.git"

    _rename_columns = {
        "VJ_cdr3": "TRA",
        "VDJ_cdr3": "TRB",
        "VJ_v_gene": "TRAV",
        "VJ_j_gene": "TRAJ",
        "VDJ_v_gene": "TRBV",
        "VDJ_j_gene": "TRBJ",
        "celltype": "T-Cell-Type",
    }

    @property
    def name(self):
        return self.__name

    @property
    def version(self):
        return self.__version

    @property
    def tcr_length(self):
        return self.__tcr_length

    @property
    def epitope_length(self):
        return self.__epitope_length

    @property
    def repo(self):
        return self.__repo

    def format_tcr_data(self, tcrs, epitopes, pairwise):
        required_columns = list(self._rename_columns.values()) + ["Peptide", "MHC"]
        df_tcrs = tcrs.to_pandas(rename_columns=self._rename_columns)

        def assign_cd4_cd8(celltype):
            celltype = "CD4" if "CD4" in celltype else "CD8" if "CD8" in celltype else ""
            return celltype
        df_tcrs["T-Cell-Type"] = df_tcrs["T-Cell-Type"].apply(assign_cd4_cd8)

        if pairwise:
            df_tcrs = self.combine_tcrs_epitopes_pairwise(df_tcrs, epitopes)
        else:
            df_tcrs = self.combine_tcrs_epitopes_list(df_tcrs, epitopes)
        df_tcrs = df_tcrs.rename(columns={"Epitope": "Peptide"})

        df_tcrs = df_tcrs[required_columns]
        df_tcrs = self.filter_by_length(df_tcrs, None, "TRB", "Peptide")
        df_tcrs = df_tcrs.drop_duplicates()
        df_tcrs = df_tcrs[(~df_tcrs["TRB"].isna()) & (df_tcrs["TRB"] != "")]
        return df_tcrs

    def get_base_cmd(self, filenames, tmp_folder, interpreter=None, conda=None, cmd_prefix=None, **kwargs):
        dataset = "vdjdb" if "dataset" not in kwargs else kwargs["dataset"]
        return f"Predict.py {dataset} {filenames[0]} {filenames[1]}"

    def run_exec_cmd(self, cmd, filenames, interpreter=None, conda=None, cmd_prefix=None, repository="", **kwargs):
        if repository is not None and repository != "" and os.path.isdir(repository):
            os.chdir(repository)
            self.correct_code(repository)
        super().run_exec_cmd(cmd, filenames, interpreter, conda, cmd_prefix, repository)

    def format_results(self, filenames, tcrs, epitopes, pairwise):
        results_predictor = pd.read_csv(filenames[1], index_col=0)
        results_predictor = results_predictor.fillna("")
        results_predictor = results_predictor.rename(columns={k: v for v, k in self._rename_columns.items()})
        results_predictor = results_predictor.rename(columns={"Peptide": "Epitope"})
        joining_list = list(self._rename_columns.keys()) + ["Epitope", "MHC"]
        joining_list.remove("celltype")
        results_predictor = results_predictor[joining_list + ["Score"]]
        df_out = self.transform_output(results_predictor, tcrs, epitopes, pairwise, joining_list)
        return df_out

    def correct_code(self, path_repo):
        """
        The github repo contains several bugs, which will be corrected here.
        """
        script = []
        with open(os.path.join(path_repo, "Predict.py"), "r") as f:
            script.extend(f.readlines())
        # make output to pandas
        if "    df.to_csv(sys.argv[3], sep=',', index=False)\n" not in script:
            idx = script.index("    df = predict(sys.argv[1], sys.argv[2])\n")
            script.insert(idx + 1, "    df.to_csv(sys.argv[3], sep=',', index=False)\n")
            with open("Predict.py", "w") as f:
                f.writelines(script)

        # Cpu + gpu usable
        script = []
        with open(os.path.join(path_repo, "Models.py"), "r") as f:
            script.extend(f.readlines())
        if "        checkpoint = torch.load(ae_file)\n" in script:
            idx = script.index("        checkpoint = torch.load(ae_file)\n")
            script[idx] = "        checkpoint = torch.load(ae_file, " \
                          "map_location=torch.device('cuda' if torch.cuda.is_available() else 'cpu'))\n"
            with open("Models.py", "w") as f:
                f.writelines(script)

        # rename folders
        if os.path.isdir(os.path.join(path_repo, "Models", "AE")):
            shutil.move(os.path.join(path_repo, "Models", "AE"), os.path.join(path_repo, "TCR_Autoencoder"))


class pMTnet(ARepoTCRSpecificityPrediction):
    """
    Author: Lu et al.
    Paper: https://www.nature.com/articles/s42256-021-00383-2
    Repo: https://github.com/tianshilu/pMTnet
    """
    __name = "pMTnet"
    __version = ""
    __trc_length = (0, 40) # todo
    __epitope_length = (0, 40) # todo
    __cmd = "pMTnet.py"
    __repo = "https://github.com/tianshilu/pMTnet"

    @property
    def version(self):
        return self.__version

    @property
    def name(self):
        return self.__name

    @property
    def tcr_length(self):
        return self.__trc_length

    @property
    def epitope_length(self):
        return self.__epitope_length

    @property
    def cmd(self):
        return self.__cmd

    @property
    def repo(self):
        return self.__repo

    def input_check(self, tcrs, epitopes, pairwise, **kwargs):
        super().input_check(tcrs, epitopes, pairwise, **kwargs)
        allowed_alleles = ["A*", "B*", "C*", "E*"]
        for epitope in epitopes:
            if epitope.allele is None:
                raise ValueError("Missing MHC-Annotation: pMTnet requires MHC information")
            if epitope.allele.name[:2] not in allowed_alleles:
                raise ValueError(f"Invalid MHC {epitope.allele}: pMTnet requires MHC out of {allowed_alleles}")

    def format_tcr_data(self, tcrs, epitopes, pairwise):
        rename_columns = {
            "VDJ_cdr3": "CDR3",
        }
        df_tcrs = tcrs.to_pandas(rename_columns=rename_columns)
        if pairwise:
            df_tcrs = self.combine_tcrs_epitopes_pairwise(df_tcrs, epitopes)
        else:
            df_tcrs = self.combine_tcrs_epitopes_list(df_tcrs, epitopes)
        df_tcrs = df_tcrs.rename(columns={"Epitope": "Antigen", "MHC": "HLA"})
        df_tcrs = df_tcrs[["CDR3", "Antigen", "HLA"]]
        df_tcrs = self.filter_by_length(df_tcrs, None, "CDR3", "Antigen")
        df_tcrs = df_tcrs[(~df_tcrs["CDR3"].isna()) & (df_tcrs["CDR3"] != "")]
        df_tcrs["HLA"] = df_tcrs["HLA"].astype(str).str[4:]
        df_tcrs = df_tcrs.drop_duplicates()
        return df_tcrs

    def save_tmp_files(self, data, **kwargs):
        filenames, tmp_dir = super().save_tmp_files(data, **kwargs)
        filenames[1] = os.sep.join(filenames[1].split(os.sep)[:-1])
        filenames.append(f"{tmp_dir.name}/{self.name}_logs.log")
        return filenames, tmp_dir

    def get_base_cmd(self, filenames, tmp_folder, interpreter=None, conda=None, cmd_prefix=None, **kwargs):
        repository = kwargs["repository"]
        cmd = f"pMTnet.py -input {filenames[0]} -library {repository}/library " \
              f"-output {filenames[1]} -output_log {filenames[2]}"
        return cmd

    def format_results(self, filenames, tcrs, epitopes, pairwise):
        results_predictor = pd.read_csv(f"{filenames[1]}/prediction.csv")
        results_predictor = results_predictor.rename(columns={"Rank": "Score", "HLA": "MHC", "Antigen": "Epitope",
                                                              "CDR3": "VDJ_cdr3"})
        results_predictor["Score"] = 1 - results_predictor["Score"]  # in github: lower rank = good prediction => invert
        joining_list = ["VDJ_cdr3", "Epitope", "MHC"]
        results_predictor["MHC"] = "HLA-" + results_predictor["MHC"]
        df_out = self.transform_output(results_predictor, tcrs, epitopes, pairwise, joining_list)
        return df_out


class EpiTCR(ARepoTCRSpecificityPrediction):
    """
    Author: Pham et al.
    Paper: https://academic.oup.com/bioinformatics/article/39/5/btad284/7140137
    Repo: https://github.com/ddiem-ri-4D/epiTCR
    """
    __name = "epiTCR"
    __version = ""
    __trc_length = (8, 19)
    __epitope_length = (8, 11)
    __repo = "https://github.com/ddiem-ri-4D/epiTCR.git"

    @property
    def version(self):
        return self.__version

    @property
    def name(self):
        return self.__name

    @property
    def tcr_length(self):
        return self.__trc_length

    @property
    def epitope_length(self):
        return self.__epitope_length

    @property
    def repo(self):
        return self.__repo

    def format_tcr_data(self, tcrs, epitopes, pairwise):
        rename_columns = {
            "VDJ_cdr3": "CDR3b",
        }
        required_columns = list(rename_columns.values()) + ["epitope", "HLA", "binder"]
        df_tcrs = tcrs.to_pandas(rename_columns=rename_columns)
        if pairwise:
            df_tcrs = self.combine_tcrs_epitopes_pairwise(df_tcrs, epitopes)
        else:
            df_tcrs = self.combine_tcrs_epitopes_list(df_tcrs, epitopes)
        df_tcrs = df_tcrs.rename(columns={"Epitope": "epitope", "MHC": "HLA"})  # add MHC sequence?
        df_tcrs = self.filter_by_length(df_tcrs, None, "CDR3b", "epitope")
        df_tcrs = df_tcrs[(~df_tcrs["CDR3b"].isna()) & (df_tcrs["CDR3b"] != "")]
        df_tcrs["binder"] = 1
        df_tcrs["HLA"] = df_tcrs["HLA"].str[4:]  # TODO test what happens if no HLA is provided / do we need HLA?
        df_tcrs = df_tcrs[required_columns]
        df_tcrs.drop_duplicates(inplace=True, keep="first")
        if df_tcrs.shape[0] == 1:
            df_tcrs = pd.concat([df_tcrs] * 2).sort_index().reset_index(drop=True)
        df_tcrs.iat[0, df_tcrs.columns.get_loc("binder")] = 0
        return df_tcrs

    def get_base_cmd(self, filenames, tmp_folder, interpreter=None, conda=None, cmd_prefix=None, **kwargs):
        model = "rdforestWithoutMHCModel"
        if "model" in kwargs:
            model = kwargs["model"]
        repository = kwargs["repository"]
        model_filepath = os.path.join(repository, "models", f"{model}.pickle")
        if not os.path.exists(model_filepath):
            raise TypeError(f"Please unzip the models stored at {model_filepath}.zip to {model_filepath}")
        return f"predict.py --testfile {filenames[0]} --modelfile {model_filepath} --chain ce >> {filenames[1]}"

    def format_results(self, filenames, tcrs, epitopes, pairwise):
        results_predictor = pd.read_csv(filenames[1], skiprows=15, index_col=False)
        results_predictor = results_predictor[:-1]
        results_predictor = results_predictor.rename(columns={"CDR3b": "VDJ_cdr3",
                                                              "epitope": "Epitope",
                                                              "predict_proba": "Score"})
        required_columns = ["VDJ_cdr3", "Epitope", "Score"]  # TODO: Does the model use MHC, if so add here!
        joining_list = ["VDJ_cdr3", "Epitope"]
        results_predictor = results_predictor[required_columns]
        results_predictor = results_predictor.drop_duplicates()
        df_out = self.transform_output(results_predictor, tcrs, epitopes, pairwise, joining_list)
        return df_out


class ATM_TCR(ARepoTCRSpecificityPrediction):
    """
    Author: Cai
    Paper: https://www.frontiersin.org/articles/10.3389/fimmu.2022.893247/full
    Repo: https://github.com/Lee-CBG/ATM-TCR
    """
    __name = "ATM-TCR"
    __version = ""
    __trc_length = (0, 40) # todo
    __epitope_length = (0, 40) # todo
    __repo = "https://github.com/Lee-CBG/ATM-TCR"

    @property
    def version(self):
        return self.__version

    @property
    def name(self):
        return self.__name

    @property
    def tcr_length(self):
        return self.__trc_length

    @property
    def epitope_length(self):
        return self.__epitope_length

    @property
    def repo(self):
        return self.__repo

    def format_tcr_data(self, tcrs, epitopes, pairwise):
        rename_columns = {
            "VDJ_cdr3": "TCR",
        }
        df_tcrs = tcrs.to_pandas(rename_columns=rename_columns)
        if pairwise:
            df_tcrs = self.combine_tcrs_epitopes_pairwise(df_tcrs, epitopes)
        else:
            df_tcrs = self.combine_tcrs_epitopes_list(df_tcrs, epitopes)
        df_tcrs["Binding Affinity"] = 1
        df_tcrs = df_tcrs[["Epitope", "TCR", "Binding Affinity"]]
        df_tcrs = self.filter_by_length(df_tcrs, None, "TCR", "Epitope")
        df_tcrs = df_tcrs[(~df_tcrs["TCR"].isna()) & (df_tcrs["TCR"] != "")]
        df_tcrs = df_tcrs.drop_duplicates()
        return df_tcrs

    def save_tmp_files(self, data, **kwargs):
        paths, tmp_folder = super().save_tmp_files(data)
        paths[1] = os.path.join(kwargs["repository"], "result", "pred_original_ATM-TCR_input.csv")
        data.to_csv(paths[0], header=False, index=False)
        return paths, tmp_folder

    def get_base_cmd(self, filenames, tmp_folder, interpreter=None, conda=None, cmd_prefix=None, **kwargs):
        if "cuda" in kwargs:
            cuda = kwargs["cuda"]
        else:
            import tensorflow as tf
            cuda = tf.test.is_gpu_available(cuda_only=True)
        cmd = f"main.py --infile data/combined_dataset.csv --indepfile {filenames[0]} --mode test --cuda {cuda}"
        return cmd

    def format_results(self, filenames, tcrs, epitopes, pairwise):
        results_predictor = pd.read_csv(filenames[1], sep="\t", header=None)
        results_predictor.columns = ["Epitope", "VDJ_cdr3", "Label", "Binary", "Score"]
        results_predictor = results_predictor[["Epitope", "VDJ_cdr3", "Score"]]

        joining_list = ["VDJ_cdr3", "Epitope"]
        df_out = self.transform_output(results_predictor, tcrs, epitopes, pairwise, joining_list)
        return df_out


class AttnTAP(ARepoTCRSpecificityPrediction):
    """
    Author: Xu et al.
    Paper: https://www.frontiersin.org/articles/10.3389/fgene.2022.942491/full
    Repo: https://github.com/Bioinformatics7181/AttnTAP
    """
    __name = "AttnTAP"
    __version = ""
    __trc_length = (6, 30)
    __epitope_length = (0, 30)
    __repo = "https://github.com/Bioinformatics7181/AttnTAP.git"

    @property
    def version(self):
        return self.__version

    @property
    def name(self):
        return self.__name

    @property
    def tcr_length(self):
        return self.__trc_length

    @property
    def epitope_length(self):
        return self.__epitope_length

    @property
    def repo(self):
        return self.__repo

    def format_tcr_data(self, tcrs, epitopes, pairwise):
        rename_columns = {
            "VDJ_cdr3": "tcr"
        }
        required_columns = list(rename_columns.values()) + ["antigen"]
        df_tcrs = tcrs.to_pandas(rename_columns=rename_columns)
        if pairwise:
            df_tcrs = self.combine_tcrs_epitopes_pairwise(df_tcrs, epitopes)
        else:
            df_tcrs = self.combine_tcrs_epitopes_list(df_tcrs, epitopes)
        df_tcrs = df_tcrs.rename(columns={"Epitope": "antigen"})
        df_tcrs = self.filter_by_length(df_tcrs, None, "tcr", "antigen")
        df_tcrs = df_tcrs[(~df_tcrs["tcr"].isna()) & (df_tcrs["tcr"] != "")]
        df_tcrs.drop_duplicates(inplace=True, keep="first")
        df_tcrs = df_tcrs[required_columns]
        df_tcrs["label"] = 1
        df_tcrs.iat[0, df_tcrs.columns.get_loc("label")] = 0
        return df_tcrs

    def get_base_cmd(self, filenames, tmp_folder, interpreter=None, conda=None, cmd_prefix=None, **kwargs):
        model = "cv_model_0_vdjdb_0" if "model" not in kwargs else kwargs["model"]
        repository = kwargs["repository"]
        model_filepath = os.path.join(repository, "Models", f"{model}.pt")
        path_script = os.path.join("Codes", "AttnTAP_test.py")
        return f"{path_script} --input_file {filenames[0]} --output_file {filenames[1]} --load_model_file {model_filepath}"


    def format_results(self, filenames, tcrs, epitopes, pairwise):
        results_predictor = pd.read_csv(filenames[1])
        results_predictor = results_predictor.rename(columns={"tcr": "VDJ_cdr3",
                                                              "antigen": "Epitope",
                                                              "prediction": "Score"})
        required_columns = ["VDJ_cdr3", "Epitope", "Score"]
        joining_list = ["VDJ_cdr3", "Epitope"]
        results_predictor = results_predictor[required_columns]
        results_predictor = results_predictor.drop_duplicates()
        df_out = self.transform_output(results_predictor, tcrs, epitopes, pairwise, joining_list)
        return df_out

      
class TEIM(ARepoTCRSpecificityPrediction):
    """
    Author: Peng et al.
    Paper: https://www.nature.com/articles/s42256-023-00634-4
    Repo: https://github.com/pengxingang/TEIM
    """
    __name = "TEIM"
    __version = ""
    __trc_length = (10, 20)
    __epitope_length = (8, 12)
    __repo = "https://github.com/pengxingang/TEIM.git"

    @property
    def version(self):
        return self.__version

    @property
    def name(self):
        return self.__name

    @property
    def tcr_length(self):
        return self.__trc_length

    @property
    def epitope_length(self):
        return self.__epitope_length

    @property
    def repo(self):
        return self.__repo

    def format_tcr_data(self, tcrs, epitopes, pairwise):
        rename_columns = {
            "VDJ_cdr3": "cdr3"
        }
        required_columns = list(rename_columns.values()) + ["epitope"]
        df_tcrs = tcrs.to_pandas(rename_columns=rename_columns)
        if pairwise:
            df_tcrs = self.combine_tcrs_epitopes_pairwise(df_tcrs, epitopes)
        else:
            df_tcrs = self.combine_tcrs_epitopes_list(df_tcrs, epitopes)
        df_tcrs = df_tcrs.rename(columns={"Epitope": "epitope"})
        df_tcrs = self.filter_by_length(df_tcrs, None, "cdr3", "epitope")
        df_tcrs = df_tcrs[(~df_tcrs["cdr3"].isna()) & (df_tcrs["cdr3"] != "")]
        df_tcrs = df_tcrs[required_columns]
        df_tcrs.drop_duplicates(inplace=True, keep="first")
        return df_tcrs

    def get_base_cmd(self, filenames, tmp_folder, interpreter=None, conda=None, cmd_prefix=None, **kwargs):
        path_script = os.path.join("scripts", "inference_seq.py")
        return f"{path_script}"

    def save_tmp_files(self, data, **kwargs):
        repository = kwargs["repository"]
        path_in = os.path.join(repository, "inputs", "inputs_bd.csv")
        path_out = os.path.join(repository, "outputs", "sequence_level_binding.csv")
        data.to_csv(path_in)
        return [path_in, path_out], None
    
    def clean_up(self, tmp_folder, files=None):
        for file in files:
            if os.path.exists(file):
                os.remove(file)

    def format_results(self, filenames, tcrs, epitopes, pairwise):
        results_predictor = pd.read_csv(filenames[1])
        results_predictor = results_predictor.rename(columns={"cdr3": "VDJ_cdr3",
                                                              "epitope": "Epitope",
                                                              "binding": "Score"})
        required_columns = ["VDJ_cdr3", "Epitope", "Score"]
        joining_list = ["VDJ_cdr3", "Epitope"]
        results_predictor = results_predictor[required_columns]
        results_predictor = results_predictor.drop_duplicates()
        df_out = self.transform_output(results_predictor, tcrs, epitopes, pairwise, joining_list)
        return df_out


class BERTrand(ARepoTCRSpecificityPrediction):
    """
    Author: Myronov et al.
    Paper: https://www.biorxiv.org/content/biorxiv/early/2023/06/13/2023.06.12.544613.full.pdf?%3Fcollection=
    Repo: https://github.com/SFGLab/bertrand
    """
    __name = "BERTrand"
    __version = ""
    __tcr_length = (10, 20)
    __epitope_length = (8, 11)
    __repo = "https://github.com/SFGLab/bertrand.git"

    _rename_columns = {
        "VDJ_cdr3": "CDR3b"
    }

    @property
    def name(self):
        return self.__name

    @property
    def version(self):
        return self.__version

    @property
    def tcr_length(self):
        return self.__tcr_length

    @property
    def epitope_length(self):
        return self.__epitope_length

    @property
    def repo(self):
        return self.__repo

    def format_tcr_data(self, tcrs, epitopes, pairwise):
        required_columns = list(self._rename_columns.values()) + ["peptide_seq"]
        df_tcrs = tcrs.to_pandas(rename_columns=self._rename_columns)
        if pairwise:
            df_tcrs = self.combine_tcrs_epitopes_pairwise(df_tcrs, epitopes)
        else:
            df_tcrs = self.combine_tcrs_epitopes_list(df_tcrs, epitopes)
        df_tcrs = df_tcrs.rename(columns={"Epitope": "peptide_seq"})
        df_tcrs = self.filter_by_length(df_tcrs, None, "CDR3b", "peptide_seq")
        df_tcrs = df_tcrs[(~df_tcrs["CDR3b"].isna()) & (df_tcrs["CDR3b"] != "")]
        df_tcrs = df_tcrs[required_columns]
        df_tcrs = df_tcrs.drop_duplicates()
        df_tcrs["y"] = 1
        return df_tcrs

    def get_base_cmd(self, filenames, tmp_folder, interpreter=None, conda=None, cmd_prefix=None, **kwargs):
        model = kwargs["model"]
        if model is None or model == "" or not os.path.isdir(model):
            raise TypeError(f"Please download and unzip model from git repository or https://drive.google.com/file/d/1FywbDbzhhYbwf99MdZrpYQEbXmwX9Zxm/view?usp=sharing.")
        return f"bertrand.model.inference -i={filenames[0]} -m={model} -o={filenames[1]}"
    
    def run_exec_cmd(self, cmd, filenames, interpreter=None, conda=None, cmd_prefix=None, repository="", **kwargs):
        os.chdir(repository)
        cmds = []
        if cmd_prefix is not None:
            cmds.append(cmd_prefix)
        if conda is not None:
            cmds.append(f"conda activate {conda}")
        cmds.append(f"python -m {cmd}")
        self.exec_cmd(" && ".join(cmds), filenames[1])

    def format_results(self, filenames, tcrs, epitopes, pairwise):
        results_predictor = pd.read_csv(filenames[1])
        input_predictor = pd.read_csv(filenames[0])
        joining_list = ["VDJ_cdr3", "Epitope"]
        results_predictor[joining_list] = input_predictor[["CDR3b", "peptide_seq"]]
        results_predictor = results_predictor.rename(columns={"0": "Score"})
        required_columns = ["VDJ_cdr3", "Epitope", "Score"]
        results_predictor = results_predictor[required_columns]

        df_out = self.transform_output(results_predictor, tcrs, epitopes, pairwise, joining_list)
        return df_out

  
class Ergo1(ARepoTCRSpecificityPrediction):
    """
    Author: Springer et al.
    Paper: https://www.frontiersin.org/articles/10.3389/fimmu.2020.01803/full
    Repo: https://github.com/louzounlab/ERGO
    """
    __name = "ERGO-I"
    __version = ""
    __tcr_length = (0, 30)  # TODO found no info in paper
    __epitope_length = (0, 30)  # TODO found no info in paper
    __repo = "https://github.com/louzounlab/ERGO.git"

    _rename_columns = {
        "VDJ_cdr3": "CDR3b"
    }


    @property
    def name(self):
        return self.__name

    @property
    def version(self):
        return self.__version

    @property
    def tcr_length(self):
        return self.__tcr_length

    @property
    def epitope_length(self):
        return self.__epitope_length

    @property
    def repo(self):
        return self.__repo

    def format_tcr_data(self, tcrs, epitopes, pairwise):
        required_columns = list(self._rename_columns.values()) + ["epitope"]
        df_tcrs = tcrs.to_pandas(rename_columns=self._rename_columns)
        if pairwise:
            df_tcrs = self.combine_tcrs_epitopes_pairwise(df_tcrs, epitopes)
        else:
            df_tcrs = self.combine_tcrs_epitopes_list(df_tcrs, epitopes)
        df_tcrs = df_tcrs.rename(columns={"Epitope": "epitope"})
        df_tcrs = df_tcrs[required_columns]
        df_tcrs = self.filter_by_length(df_tcrs, None, "CDR3b", "epitope")
        df_tcrs = df_tcrs.drop_duplicates()
        df_tcrs = df_tcrs[(~df_tcrs["CDR3b"].isna()) & (df_tcrs["CDR3b"] != "")]
        return df_tcrs
    
    def save_tmp_files(self, data, **kwargs):
        tmp_folder = self.get_tmp_folder_path()
        path_in = os.path.join(tmp_folder.name, f"{self.name}_input.csv")
        path_out = os.path.join(tmp_folder.name, f"{self.name}_output.csv")
        data.to_csv(path_in, index=False, header=False)
        return [path_in, path_out], tmp_folder

    def get_base_cmd(self, filenames, tmp_folder, interpreter=None, conda=None, cmd_prefix=None, **kwargs):
        model_type = "lstm" if "model_type" not in kwargs else kwargs["model_type"]
        cuda = "cpu" if "cuda" not in kwargs else kwargs["cuda"]
        repository = kwargs["repository"]
        model = "lstm_vdjdb1" if "model" not in kwargs else kwargs["model"]
        model_filepath = os.path.join(repository, "models", f"{model}.pt")
        print(repository)
        print(os.getcwd())
        return f"ERGO.py predict {model_type} vdjdb specific {cuda} --model_file={model_filepath} --train_data_file=auto --test_data_file={filenames[0]} >> {filenames[1]}"

    def format_results(self, filenames, tcrs, epitopes, pairwise):
        results_predictor = pd.read_csv(filenames[1], sep='\t', names = ["VDJ_cdr3", "Epitope", "Score"], header=None)
        joining_list = ["Epitope", "VDJ_cdr3"]
        results_predictor = results_predictor[joining_list + ["Score"]]
        df_out = self.transform_output(results_predictor, tcrs, epitopes, pairwise, joining_list)
        return df_out
<<<<<<< HEAD
    
class DLpTCR(ARepoTCRSpecificityPrediction):
    """
    Author: Xu et al.
    Paper: https://pubmed.ncbi.nlm.nih.gov/34415016/
    Repo: https://github.com/JiangBioLab/DLpTCR
    """
    __name = "DLpTCR"
    __version = ""
    __trc_length = (8, 20)
    __epitope_length = (0, 30) #not sure, 9 for analysis, but no more info
    __repo = "https://github.com/JiangBioLab/DLpTCR"
=======


class TEINet(ARepoTCRSpecificityPrediction):
    """
    Author: Jiang et al.
    Paper: https://journals.plos.org/ploscompbiol/article?id=10.1371/journal.pcbi.1008814
    Repo: https://github.com/jiangdada1221/TEINet
    """
    __name = "TEINet"
    __version = ""
    __tcr_length = (5, 30)
    __epitope_length = (7, 15)
    __repo = "https://github.com/jiangdada1221/TEINet.git"

    _rename_columns = {
        "VDJ_cdr3": "CDR3.beta"
    }

    @property
    def name(self):
        return self.__name
>>>>>>> 419806a8

    @property
    def version(self):
        return self.__version

    @property
<<<<<<< HEAD
=======
    def tcr_length(self):
        return self.__tcr_length

    @property
    def epitope_length(self):
        return self.__epitope_length

    @property
    def repo(self):
        return self.__repo

    def format_tcr_data(self, tcrs, epitopes, pairwise):
        required_columns = list(self._rename_columns.values()) + ["Epitope"]
        df_tcrs = tcrs.to_pandas(rename_columns=self._rename_columns)
        if pairwise:
            df_tcrs = self.combine_tcrs_epitopes_pairwise(df_tcrs, epitopes)
        else:
            df_tcrs = self.combine_tcrs_epitopes_list(df_tcrs, epitopes)
        df_tcrs = self.filter_by_length(df_tcrs, None, "CDR3.beta", "Epitope")
        df_tcrs = df_tcrs[(~df_tcrs["CDR3.beta"].isna()) & (df_tcrs["CDR3.beta"] != "")]
        df_tcrs = df_tcrs[required_columns]
        df_tcrs = df_tcrs.drop_duplicates()
        df_tcrs["Label"] = 1
        df_tcrs.iat[0, df_tcrs.columns.get_loc("Label")] = 0
        return df_tcrs

    def get_base_cmd(self, filenames, tmp_folder, interpreter=None, conda=None, cmd_prefix=None, **kwargs):
        device = "cuda:0" if "cuda" not in kwargs else kwargs["cuda"]
        model = kwargs["model"]
        if model is None or model == "" or not os.path.isfile(model):#how to check better?
            raise TypeError(f"Please download model from git repository or https://drive.google.com/file/d/12pVozHhRcGyMBgMlhcjgcclE3wlrVO32/view?usp=sharing.")
        return f"predict.py --dset_path {filenames[0]} --save_prediction_path {filenames[1]} --use_column CDR3.beta --model_path {model} --device {device}"
    

    def format_results(self, filenames, tcrs, epitopes, pairwise):
        results_predictor = pd.read_csv(filenames[1], header=None, names=["Score", "Label"])
        input_predictor = pd.read_csv(filenames[0])
        joining_list = ["VDJ_cdr3", "Epitope"]
        results_predictor[joining_list] = input_predictor[["CDR3.beta", "Epitope"]]
        required_columns = ["VDJ_cdr3", "Epitope", "Score"]
        results_predictor = results_predictor[required_columns]
        df_out = self.transform_output(results_predictor, tcrs, epitopes, pairwise, joining_list)
        return df_out
      

class PanPep(ARepoTCRSpecificityPrediction):
    """
    Author: Gao et al.
    Paper: https://www.nature.com/articles/s42256-023-00619-3
    Repo: https://github.com/bm2-lab/PanPep
    """
    __name = "PanPep"
    __version = ""
    __tcr_length = (0, 30) #TODO no info in paper found
    __epitope_length = (0, 30) #TODO no info in paper found
    __repo = "https://github.com/IdoSpringer/ERGO-II.git"

    _rename_columns = {
        "VDJ_cdr3": "CDR3"
    }

    @property
>>>>>>> 419806a8
    def name(self):
        return self.__name

    @property
<<<<<<< HEAD
    def tcr_length(self):
        return self.__trc_length
=======
    def version(self):
        return self.__version

    @property
    def tcr_length(self):
        return self.__tcr_length
>>>>>>> 419806a8

    @property
    def epitope_length(self):
        return self.__epitope_length

    @property
    def repo(self):
        return self.__repo

<<<<<<< HEAD
    def format_tcr_data(self, tcrs, epitopes, pairwise, **kwargs):
        rename_columns = {
            "VJ_cdr3": "TCRA_CDR3",
            "VDJ_cdr3": "TCRB_CDR3"
        }
        required_columns = list(rename_columns.values()) + ["Epitope"]
        df_tcrs = tcrs.to_pandas(rename_columns=rename_columns)
=======
    def format_tcr_data(self, tcrs, epitopes, pairwise):
        required_columns = list(self._rename_columns.values()) + ["Peptide"]
        df_tcrs = tcrs.to_pandas(rename_columns=self._rename_columns)
>>>>>>> 419806a8
        if pairwise:
            df_tcrs = self.combine_tcrs_epitopes_pairwise(df_tcrs, epitopes)
        else:
            df_tcrs = self.combine_tcrs_epitopes_list(df_tcrs, epitopes)
<<<<<<< HEAD
        model_type = "B" if "model_type" not in kwargs else kwargs["model_type"]
        if model_type == "B":
            df_tcrs = self.filter_by_length(df_tcrs, None, "TCRB_CDR3", "Epitope")
            df_tcrs = df_tcrs[(~df_tcrs["TCRB_CDR3"].isna()) & (df_tcrs["TCRB_CDR3"] != "")]
            prediction_columns = ["TCRB_CDR3", "Epitope"]
        elif model_type == "A":
            df_tcrs = self.filter_by_length(df_tcrs, "TCRA_CDR3", None, "Epitope")
            df_tcrs = df_tcrs[(~df_tcrs["TCRA_CDR3"].isna()) & (df_tcrs["TCRA_CDR3"] != "")]
            prediction_columns = ["TCRA_CDR3", "Epitope"]
        elif model_type == "AB":
            df_tcrs = self.filter_by_length(df_tcrs, "TCRA_CDR3", "TCRB_CDR3", "Epitope")
            df_tcrs = df_tcrs[(~df_tcrs["TCRB_CDR3"].isna()) & (df_tcrs["TCRB_CDR3"] != "")]
            df_tcrs = df_tcrs[(~df_tcrs["TCRA_CDR3"].isna()) & (df_tcrs["TCRA_CDR3"] != "")]
            prediction_columns = ["TCRB_CDR3", "TCRA_CDR3", "Epitope"]
        else:
            raise ValueError(f"Incorrect {model_type}. Please specify a correct model_type: A, B or AB")
        df_tcrs = df_tcrs[required_columns]
        df_tcrs.drop_duplicates(subset=prediction_columns, inplace=True, keep="first")
        df_tcrs = df_tcrs.reset_index(drop=True)
        return df_tcrs
    
    def save_tmp_files(self, data, **kwargs):
        tmp_folder = self.get_tmp_folder_path()
        model_type = "B" if "model_type" not in kwargs else kwargs["model_type"]
        path_in = os.path.join(tmp_folder.name, f"{self.name}_input.xlsx")
        path_out = os.path.join(tmp_folder.name, f"TCR{model_type}_pred.csv")
        data.to_excel(path_in)
        return [path_in, path_out], tmp_folder

    def get_base_cmd(self, filenames, tmp_folder, interpreter=None, conda=None, cmd_prefix=None, **kwargs):
        model_type = "B" if "model_type" not in kwargs else kwargs["model_type"]
        cmd_epitope = ["from Model_Predict_Feature_Extraction import *",
                       "from DLpTCR_server import *",
                       f"error_info,TCRA_cdr3,TCRB_cdr3,Epitope = deal_file('''{filenames[0]}''','''{tmp_folder.name}/''','''{model_type}''')",
                       f"output_file_path = save_outputfile('''{tmp_folder.name}/''', '''{model_type}''', '''{filenames[0]}''',TCRA_cdr3,TCRB_cdr3,Epitope)"
                       ]
        cmd_epitope = f'python -c "{"; ".join(cmd_epitope)}"'
        return cmd_epitope
    
    def run_exec_cmd(self, cmd, filenames, interpreter=None, conda=None, cmd_prefix=None, repository="", **kwargs):
        os.chdir(os.path.join(repository, "code"))
        cmds = []
        if cmd_prefix is not None:
            cmds.append(cmd_prefix)
        cmd_conda = ""
        if conda:
            if sys.platform.startswith("win"):
                cmd_conda = f"conda activate {conda} &&"
            else:
                cmd_conda = f"conda run -n {conda}"
        cmds.append(f"{cmd_conda} {cmd}")
        self.exec_cmd(" && ".join(cmds), filenames[1])

    def format_results(self, filenames, tcrs, epitopes, pairwise, **kwargs):
        model_type = "B" if "model_type" not in kwargs else kwargs["model_type"]
        if model_type == "B":
            results_predictor = pd.read_csv(filenames[1], header=0, names=["Index", "CDR3", "Epitope", "Predict", "Score"])
            joining_list = ["VDJ_cdr3", "Epitope"]
            required_columns = ["VDJ_cdr3", "Epitope", "Score"]
            results_predictor = results_predictor.rename(columns={"CDR3": "VDJ_cdr3"})
        elif model_type == "A":
            results_predictor = pd.read_csv(filenames[1], header=0, names=["Index", "CDR3", "Epitope", "Predict", "Score"])
            joining_list = ["VJ_cdr3", "Epitope"]
            required_columns = ["VJ_cdr3", "Epitope", "Score"]
            results_predictor = results_predictor.rename(columns={"CDR3": "VJ_cdr3"})
        else:
            results_predictor = pd.read_csv(filenames[1], header=0, names=["Index", "VJ_cdr3", "VDJ_cdr3", "Epitope", "Predict", "ScoreA", "ScoreB"])
            results_predictor["Score"] = results_predictor["Predict"].str.split(" ").str[0]
            results_predictor["Score"].replace({"False": 0, "True": 1}, inplace=True)
            joining_list = ["VDJ_cdr3", "VJ_cdr3", "Epitope"]
            required_columns = ["VDJ_cdr3", "VJ_cdr3", "Epitope", "Score"]
        results_predictor = results_predictor[required_columns]
        results_predictor = results_predictor.drop_duplicates()
=======
        df_tcrs = df_tcrs.rename(columns={"Epitope": "Peptide"})
        #df_tcrs = self.filter_by_length(df_tcrs, None, "CDR3b", "Peptide") #TODO no info in paper found
        df_tcrs = df_tcrs[(~df_tcrs["CDR3"].isna()) & (df_tcrs["CDR3"] != "")]
        df_tcrs = df_tcrs[required_columns]
        df_tcrs = df_tcrs.drop_duplicates()
        return df_tcrs

    def get_base_cmd(self, filenames, tmp_folder, interpreter=None, conda=None, cmd_prefix=None, **kwargs):
        return f"PanPep.py --learning_setting zero-shot --input {filenames[0]} --output {filenames[1]}"

    def format_results(self, filenames, tcrs, epitopes, pairwise):
        results_predictor = pd.read_csv(filenames[1])
        joining_list = ["VDJ_cdr3", "Epitope"]
        results_predictor = results_predictor.rename(columns={"CDR3": "VDJ_cdr3",
                                                              "Peptide": "Epitope"})
        required_columns = ["VDJ_cdr3", "Epitope", "Score"]
        results_predictor = results_predictor[required_columns]
>>>>>>> 419806a8
        df_out = self.transform_output(results_predictor, tcrs, epitopes, pairwise, joining_list)
        return df_out<|MERGE_RESOLUTION|>--- conflicted
+++ resolved
@@ -719,22 +719,8 @@
         results_predictor = results_predictor[joining_list + ["Score"]]
         df_out = self.transform_output(results_predictor, tcrs, epitopes, pairwise, joining_list)
         return df_out
-<<<<<<< HEAD
-    
-class DLpTCR(ARepoTCRSpecificityPrediction):
-    """
-    Author: Xu et al.
-    Paper: https://pubmed.ncbi.nlm.nih.gov/34415016/
-    Repo: https://github.com/JiangBioLab/DLpTCR
-    """
-    __name = "DLpTCR"
-    __version = ""
-    __trc_length = (8, 20)
-    __epitope_length = (0, 30) #not sure, 9 for analysis, but no more info
-    __repo = "https://github.com/JiangBioLab/DLpTCR"
-=======
-
-
+
+      
 class TEINet(ARepoTCRSpecificityPrediction):
     """
     Author: Jiang et al.
@@ -754,15 +740,12 @@
     @property
     def name(self):
         return self.__name
->>>>>>> 419806a8
-
-    @property
-    def version(self):
-        return self.__version
-
-    @property
-<<<<<<< HEAD
-=======
+
+    @property
+    def version(self):
+        return self.__version
+
+    @property
     def tcr_length(self):
         return self.__tcr_length
 
@@ -825,32 +808,84 @@
     }
 
     @property
->>>>>>> 419806a8
-    def name(self):
-        return self.__name
-
-    @property
-<<<<<<< HEAD
+    def name(self):
+        return self.__name
+
+    @property
+    def version(self):
+        return self.__version
+
+    @property
+    def tcr_length(self):
+        return self.__tcr_length
+
+    @property
+    def epitope_length(self):
+        return self.__epitope_length
+
+    @property
+    def repo(self):
+        return self.__repo
+
+    def format_tcr_data(self, tcrs, epitopes, pairwise):
+        required_columns = list(self._rename_columns.values()) + ["Peptide"]
+        df_tcrs = tcrs.to_pandas(rename_columns=self._rename_columns)
+        if pairwise:
+            df_tcrs = self.combine_tcrs_epitopes_pairwise(df_tcrs, epitopes)
+        else:
+            df_tcrs = self.combine_tcrs_epitopes_list(df_tcrs, epitopes)
+        df_tcrs = df_tcrs.rename(columns={"Epitope": "Peptide"})
+        #df_tcrs = self.filter_by_length(df_tcrs, None, "CDR3b", "Peptide") #TODO no info in paper found
+        df_tcrs = df_tcrs[(~df_tcrs["CDR3"].isna()) & (df_tcrs["CDR3"] != "")]
+        df_tcrs = df_tcrs[required_columns]
+        df_tcrs = df_tcrs.drop_duplicates()
+        return df_tcrs
+
+    def get_base_cmd(self, filenames, tmp_folder, interpreter=None, conda=None, cmd_prefix=None, **kwargs):
+        return f"PanPep.py --learning_setting zero-shot --input {filenames[0]} --output {filenames[1]}"
+
+    def format_results(self, filenames, tcrs, epitopes, pairwise):
+        results_predictor = pd.read_csv(filenames[1])
+        joining_list = ["VDJ_cdr3", "Epitope"]
+        results_predictor = results_predictor.rename(columns={"CDR3": "VDJ_cdr3",
+                                                              "Peptide": "Epitope"})
+        required_columns = ["VDJ_cdr3", "Epitope", "Score"]
+        results_predictor = results_predictor[required_columns]
+        df_out = self.transform_output(results_predictor, tcrs, epitopes, pairwise, joining_list)
+        return df_out
+
+    
+class DLpTCR(ARepoTCRSpecificityPrediction):
+    """
+    Author: Xu et al.
+    Paper: https://pubmed.ncbi.nlm.nih.gov/34415016/
+    Repo: https://github.com/JiangBioLab/DLpTCR
+    """
+    __name = "DLpTCR"
+    __version = ""
+    __trc_length = (8, 20)
+    __epitope_length = (0, 30) #not sure, 9 for analysis, but no more info
+    __repo = "https://github.com/JiangBioLab/DLpTCR"
+
+    @property
+    def version(self):
+        return self.__version
+
+    @property
+    def name(self):
+        return self.__name
+
+    @property
     def tcr_length(self):
         return self.__trc_length
-=======
-    def version(self):
-        return self.__version
-
-    @property
-    def tcr_length(self):
-        return self.__tcr_length
->>>>>>> 419806a8
-
-    @property
-    def epitope_length(self):
-        return self.__epitope_length
-
-    @property
-    def repo(self):
-        return self.__repo
-
-<<<<<<< HEAD
+    @property
+    def epitope_length(self):
+        return self.__epitope_length
+
+    @property
+    def repo(self):
+        return self.__repo
+
     def format_tcr_data(self, tcrs, epitopes, pairwise, **kwargs):
         rename_columns = {
             "VJ_cdr3": "TCRA_CDR3",
@@ -858,16 +893,10 @@
         }
         required_columns = list(rename_columns.values()) + ["Epitope"]
         df_tcrs = tcrs.to_pandas(rename_columns=rename_columns)
-=======
-    def format_tcr_data(self, tcrs, epitopes, pairwise):
-        required_columns = list(self._rename_columns.values()) + ["Peptide"]
-        df_tcrs = tcrs.to_pandas(rename_columns=self._rename_columns)
->>>>>>> 419806a8
-        if pairwise:
-            df_tcrs = self.combine_tcrs_epitopes_pairwise(df_tcrs, epitopes)
-        else:
-            df_tcrs = self.combine_tcrs_epitopes_list(df_tcrs, epitopes)
-<<<<<<< HEAD
+        if pairwise:
+            df_tcrs = self.combine_tcrs_epitopes_pairwise(df_tcrs, epitopes)
+        else:
+            df_tcrs = self.combine_tcrs_epitopes_list(df_tcrs, epitopes)
         model_type = "B" if "model_type" not in kwargs else kwargs["model_type"]
         if model_type == "B":
             df_tcrs = self.filter_by_length(df_tcrs, None, "TCRB_CDR3", "Epitope")
@@ -941,24 +970,5 @@
             required_columns = ["VDJ_cdr3", "VJ_cdr3", "Epitope", "Score"]
         results_predictor = results_predictor[required_columns]
         results_predictor = results_predictor.drop_duplicates()
-=======
-        df_tcrs = df_tcrs.rename(columns={"Epitope": "Peptide"})
-        #df_tcrs = self.filter_by_length(df_tcrs, None, "CDR3b", "Peptide") #TODO no info in paper found
-        df_tcrs = df_tcrs[(~df_tcrs["CDR3"].isna()) & (df_tcrs["CDR3"] != "")]
-        df_tcrs = df_tcrs[required_columns]
-        df_tcrs = df_tcrs.drop_duplicates()
-        return df_tcrs
-
-    def get_base_cmd(self, filenames, tmp_folder, interpreter=None, conda=None, cmd_prefix=None, **kwargs):
-        return f"PanPep.py --learning_setting zero-shot --input {filenames[0]} --output {filenames[1]}"
-
-    def format_results(self, filenames, tcrs, epitopes, pairwise):
-        results_predictor = pd.read_csv(filenames[1])
-        joining_list = ["VDJ_cdr3", "Epitope"]
-        results_predictor = results_predictor.rename(columns={"CDR3": "VDJ_cdr3",
-                                                              "Peptide": "Epitope"})
-        required_columns = ["VDJ_cdr3", "Epitope", "Score"]
-        results_predictor = results_predictor[required_columns]
->>>>>>> 419806a8
         df_out = self.transform_output(results_predictor, tcrs, epitopes, pairwise, joining_list)
         return df_out