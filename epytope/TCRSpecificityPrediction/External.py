--- conflicted
+++ resolved
@@ -711,14 +711,10 @@
         repository = kwargs["repository"]
         model = "lstm_vdjdb1" if "model" not in kwargs else kwargs["model"]
         model_filepath = os.path.join(repository, "models", f"{model}.pt")
-<<<<<<< HEAD
-        return f"ERGO.py predict {model_type} vdjdb specific {cuda} --model_file={model_filepath} --train_data_file=auto --test_data_file={filenames[0]} >> {filenames[1]}"
-=======
         print(repository)
         print(os.getcwd())
         return f"ERGO.py predict {model_type} vdjdb specific {cuda} --model_file={model_filepath} " \
                f"--train_data_file=auto --test_data_file={filenames[0]} >> {filenames[1]}"
->>>>>>> eaefe65c
 
     def format_results(self, filenames, tcrs, epitopes, pairwise, **kwargs):
         results_predictor = pd.read_csv(filenames[1], sep='\t', names=["VDJ_cdr3", "Epitope", "Score"], header=None)
