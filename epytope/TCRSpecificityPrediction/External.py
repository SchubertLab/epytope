--- conflicted
+++ resolved
@@ -1203,11 +1203,7 @@
             self.correct_code(repository)
         super().run_exec_cmd(cmd, filenames, interpreter, conda, cmd_prefix, repository)
     
-<<<<<<< HEAD
     def correct_code(self, path_repo):
-=======
-   def correct_code(self, path_repo):
->>>>>>> a1629f99
         """
         The github repo does not provide full functionality, it will be corrected here.
         """
