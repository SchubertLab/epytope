# This code is part of the epytope distribution and governed by its
# license.  Please see the LICENSE file that should have been included
# as part of this package.
"""
.. module:: TCRSpecificityPrediction
   :synopsis: This module contains all classes for external TCR specificity prediction methods.
.. moduleauthor:: albahah, drost, chernysheva
"""

import abc
import os
import shutil
import sys
import warnings

import pandas as pd

from epytope.TCRSpecificityPrediction.ML import ACmdTCRSpecificityPrediction


class ARepoTCRSpecificityPrediction(ACmdTCRSpecificityPrediction):
    _repository_path = None

    @property
    @abc.abstractmethod
    def repo(self):
        """
        Path to the repository.
        """
        raise NotImplementedError

    """
        Abstract base class for external TCR specificity prediction methods that are not installable.
        They require the User to clone the git version and then specify a path to this repo.
        Implements predict functionality.
    """

    def input_check(self, tcrs, epitopes, pairwise, **kwargs):
        super().input_check(tcrs, epitopes, pairwise, **kwargs)
        if "repository" not in kwargs:
            raise AttributeError(f"Please provide 'repository' as a input argument to predict"
                                 f" for external tolls like {self.name} to point to the codebase."
                                 f"You can obtain the repo via:\n"
                                 f"'git clone {self.repo}'")
        repository = kwargs["repository"]
        if repository is None or repository == "" or not os.path.isdir(repository):
            raise NotADirectoryError(f"Repository: '{repository}' does not exist."
                                     f"Please provide a keyword argument repository with the path to the {self.name}.\n"
                                     f"You can obtain the repo via: \n"
                                     f"'git clone {self.repo}'")
        self.repository_path = os.path.abspath(repository)

    def run_exec_cmd(self, cmd, filenames, interpreter=None, conda=None, cmd_prefix=None, repository="", **kwargs):
        old_dir = os.getcwd()
        os.chdir(repository)

        interpreter = "python" if interpreter is None else interpreter
        cmds = []
        if cmd_prefix is not None:
            cmds.append(cmd_prefix)
        cmd_conda = ""
        if conda:
            if sys.platform.startswith("win"):
                cmd_conda = f"conda activate {conda} &&"
            else:
                cmd_conda = f"conda run -n {conda}"
        cmds.append(f"{cmd_conda} {interpreter} {cmd}")
        self.exec_cmd(" && ".join(cmds), filenames[1])
        os.chdir(old_dir)


class Ergo2(ARepoTCRSpecificityPrediction):
    """
    Author: Springer et al.
    Paper: https://www.frontiersin.org/articles/10.3389/fimmu.2021.664514/full
    Repo: https://github.com/IdoSpringer/ERGO-II
    """
    __name = "ERGO-II"
    __version = ""
    __tcr_length = (0, 28)
    __epitope_length = (0, 99999)
    __repo = "https://github.com/IdoSpringer/ERGO-II.git"
    __organism = "HM"

    _rename_columns = {
        "VJ_cdr3": "TRA",
        "VDJ_cdr3": "TRB",
        "VJ_v_gene": "TRAV",
        "VJ_j_gene": "TRAJ",
        "VDJ_v_gene": "TRBV",
        "VDJ_j_gene": "TRBJ",
        "celltype": "T-Cell-Type",
    }

    @property
    def name(self):
        return self.__name

    @property
    def version(self):
        return self.__version

    @property
    def tcr_length(self):
        return self.__tcr_length

    @property
    def epitope_length(self):
        return self.__epitope_length

    @property
    def repo(self):
        return self.__repo

    @property
    def organism(self):
        return self.__organism

    def format_tcr_data(self, tcrs, epitopes, pairwise, **kwargs):
        required_columns = list(self._rename_columns.values()) + ["Peptide", "MHC"]
        df_tcrs = tcrs.to_pandas(rename_columns=self._rename_columns)

        def assign_cd4_cd8(celltype):
            celltype = "CD4" if "CD4" in celltype else "CD8" if "CD8" in celltype else ""
            return celltype

        df_tcrs["T-Cell-Type"] = df_tcrs["T-Cell-Type"].apply(assign_cd4_cd8)

        if pairwise:
            df_tcrs = self.combine_tcrs_epitopes_pairwise(df_tcrs, epitopes)
        else:
            df_tcrs = self.combine_tcrs_epitopes_list(df_tcrs, epitopes)
        df_tcrs = df_tcrs.rename(columns={"Epitope": "Peptide"})

        df_tcrs = df_tcrs[required_columns]
        df_tcrs = self.filter_by_length(df_tcrs, None, "TRB", "Peptide")
        df_tcrs = df_tcrs.drop_duplicates()
        df_tcrs = df_tcrs[(~df_tcrs["TRB"].isna()) & (df_tcrs["TRB"] != "")]
        return df_tcrs

    def get_base_cmd(self, filenames, tmp_folder, interpreter=None, conda=None, cmd_prefix=None, **kwargs):
        dataset = "vdjdb" if "dataset" not in kwargs else kwargs["dataset"]
        return f"Predict.py {dataset} {filenames[0]} {filenames[1]}"

    def run_exec_cmd(self, cmd, filenames, interpreter=None, conda=None, cmd_prefix=None, repository="", **kwargs):
        if repository is not None and repository != "" and os.path.isdir(repository):
            self.correct_code(repository)
        super().run_exec_cmd(cmd, filenames, interpreter, conda, cmd_prefix, repository)

    def format_results(self, filenames, tmp_folder, tcrs, epitopes, pairwise, **kwargs):
        results_predictor = pd.read_csv(filenames[1], index_col=0)
        results_predictor = results_predictor.fillna("")
        results_predictor = results_predictor.rename(columns={k: v for v, k in self._rename_columns.items()})
        results_predictor = results_predictor.rename(columns={"Peptide": "Epitope"})
        joining_list = list(self._rename_columns.keys()) + ["Epitope", "MHC"]
        joining_list.remove("celltype")
        results_predictor = results_predictor[joining_list + ["Score"]]
        df_out = self.transform_output(results_predictor, tcrs, epitopes, pairwise, joining_list)
        return df_out

    def correct_code(self, path_repo):
        """
        The github repo contains several bugs, which will be corrected here.
        """
        script = []
        with open(os.path.join(path_repo, "Predict.py"), "r") as f:
            script.extend(f.readlines())
        # make output to pandas
        if "    df.to_csv(sys.argv[3], sep=',', index=False)\n" not in script:
            idx = script.index("    df = predict(sys.argv[1], sys.argv[2])\n")
            script.insert(idx + 1, "    df.to_csv(sys.argv[3], sep=',', index=False)\n")
            with open(os.path.join(path_repo, "Predict.py"), "w") as f:
                f.writelines(script)

        # Cpu + gpu usable
        script = []
        with open(os.path.join(path_repo, "Models.py"), "r") as f:
            script.extend(f.readlines())
        if "        checkpoint = torch.load(ae_file)\n" in script:
            idx = script.index("        checkpoint = torch.load(ae_file)\n")
            script[idx] = "        checkpoint = torch.load(ae_file, " \
                          "map_location=torch.device('cuda' if torch.cuda.is_available() else 'cpu'))\n"
            with open(os.path.join(path_repo, "Models.py"), "w") as f:
                f.writelines(script)

        # rename folders
        if os.path.isdir(os.path.join(path_repo, "Models", "AE")):
            shutil.move(os.path.join(path_repo, "Models", "AE"), os.path.join(path_repo, "TCR_Autoencoder"))


class pMTnet(ARepoTCRSpecificityPrediction):
    """
    Author: Lu et al.
    Paper: https://www.nature.com/articles/s42256-021-00383-2
    Repo: https://github.com/tianshilu/pMTnet
    """
    __name = "pMTnet"
    __version = ""
    __trc_length = (0, 80)
    __epitope_length = (0, 15)
    __cmd = "pMTnet.py"
    __organism = "H"
    __repo = "https://github.com/tianshilu/pMTnet"

    @property
    def version(self):
        return self.__version

    @property
    def name(self):
        return self.__name

    @property
    def tcr_length(self):
        return self.__trc_length

    @property
    def epitope_length(self):
        return self.__epitope_length

    @property
    def cmd(self):
        return self.__cmd

    @property
    def repo(self):
        return self.__repo

    @property
    def organism(self):
        return self.__organism

    def input_check(self, tcrs, epitopes, pairwise, **kwargs):
        super().input_check(tcrs, epitopes, pairwise, **kwargs)
        allowed_alleles = ["A*", "B*", "C*", "E*"]
        for epitope in epitopes:
            if epitope.allele is None:
                raise ValueError("Missing MHC-Annotation: pMTnet requires MHC information")
            if epitope.allele.name[:2] not in allowed_alleles:
                raise ValueError(f"Invalid MHC {epitope.allele}: pMTnet requires MHC out of {allowed_alleles}")

    def format_tcr_data(self, tcrs, epitopes, pairwise, **kwargs):
        rename_columns = {
            "VDJ_cdr3": "CDR3",
        }
        df_tcrs = tcrs.to_pandas(rename_columns=rename_columns)
        if pairwise:
            df_tcrs = self.combine_tcrs_epitopes_pairwise(df_tcrs, epitopes)
        else:
            df_tcrs = self.combine_tcrs_epitopes_list(df_tcrs, epitopes)
        df_tcrs = df_tcrs.rename(columns={"Epitope": "Antigen", "MHC": "HLA"})
        df_tcrs = df_tcrs[["CDR3", "Antigen", "HLA"]]
        df_tcrs = self.filter_by_length(df_tcrs, None, "CDR3", "Antigen")
        df_tcrs = df_tcrs[(~df_tcrs["CDR3"].isna()) & (df_tcrs["CDR3"] != "")]
        df_tcrs["HLA"] = df_tcrs["HLA"].astype(str).str[4:]
        df_tcrs = df_tcrs.drop_duplicates()
        return df_tcrs

    def save_tmp_files(self, data, **kwargs):
        filenames, tmp_dir = super().save_tmp_files(data, **kwargs)
        filenames[1] = os.sep.join(filenames[1].split(os.sep)[:-1])
        filenames.append(f"{tmp_dir.name}/{self.name}_logs.log")
        return filenames, tmp_dir

    def get_base_cmd(self, filenames, tmp_folder, interpreter=None, conda=None, cmd_prefix=None, **kwargs):
        repository = self.repository_path
        cmd = f"pMTnet.py -input {filenames[0]} -library {repository}/library " \
              f"-output {filenames[1]} -output_log {filenames[2]}"
        return cmd

    def format_results(self, filenames, tmp_folder, tcrs, epitopes, pairwise, **kwargs):
        results_predictor = pd.read_csv(f"{filenames[1]}/prediction.csv")
        results_predictor = results_predictor.rename(columns={"Rank": "Score", "HLA": "MHC", "Antigen": "Epitope",
                                                              "CDR3": "VDJ_cdr3"})
        results_predictor["Score"] = 1 - results_predictor["Score"]  # in github: lower rank = good prediction => invert
        joining_list = ["VDJ_cdr3", "Epitope", "MHC"]
        results_predictor["MHC"] = "HLA-" + results_predictor["MHC"]
        df_out = self.transform_output(results_predictor, tcrs, epitopes, pairwise, joining_list)
        return df_out


class EpiTCR(ARepoTCRSpecificityPrediction):
    """
    Author: Pham et al.
    Paper: https://academic.oup.com/bioinformatics/article/39/5/btad284/7140137
    Repo: https://github.com/ddiem-ri-4D/epiTCR
    """
    __name = "epiTCR"
    __version = ""
    __trc_length = (8, 19)
    __epitope_length = (8, 11)
    __organism = "HM"
    __repo = "https://github.com/ddiem-ri-4D/epiTCR.git"
    _model_input = None

    @property
    def version(self):
        return self.__version

    @property
    def name(self):
        return self.__name

    @property
    def tcr_length(self):
        return self.__trc_length

    @property
    def epitope_length(self):
        return self.__epitope_length

    @property
    def repo(self):
        return self.__repo

    @property
    def organism(self):
        return self.__organism

    def format_tcr_data(self, tcrs, epitopes, pairwise, **kwargs):
        self._model_input = "cem" if "model" not in kwargs or "WithMHC" in kwargs["model"] else "ce"
        rename_columns = {
            "VDJ_cdr3": "CDR3b",
        }
        required_columns = list(rename_columns.values()) + ["epitope", "binder"] + (self._model_input == "cem") * [
            "HLA"]
        df_tcrs = tcrs.to_pandas(rename_columns=rename_columns)
        if pairwise:
            df_tcrs = self.combine_tcrs_epitopes_pairwise(df_tcrs, epitopes)
        else:
            df_tcrs = self.combine_tcrs_epitopes_list(df_tcrs, epitopes)
        df_tcrs = df_tcrs.rename(columns={"Epitope": "epitope", "MHC": "HLA"})
        df_tcrs = self.filter_by_length(df_tcrs, None, "CDR3b", "epitope")
        df_tcrs = df_tcrs[(~df_tcrs["CDR3b"].isna()) & (df_tcrs["CDR3b"] != "")]
        df_tcrs["binder"] = 1
        df_tcrs = df_tcrs[required_columns]
        df_tcrs.drop_duplicates(inplace=True, keep="first")

        if self._model_input == "cem":
            repository = self.repository_path
            mhcseq_filepath = os.path.join(repository, "data/hlaCovertPeudoSeq/HLAWithPseudoSeq.csv")
            if not os.path.exists(mhcseq_filepath):
                raise TypeError(f"Please unzip the file stored at {mhcseq_filepath}.zip to {mhcseq_filepath}")
            data_hla = pd.read_csv(mhcseq_filepath)
            data_hla = data_hla.rename(columns={"HLA name": "HLA_name",
                                                "HLA PSEUDO SEQ": "MHC_seq"})
            df_tcrs = df_tcrs[(~df_tcrs["HLA"].isna()) & (df_tcrs["HLA"] != "")]
            df_tcrs["HLA"] = df_tcrs["HLA"].astype(str).str[4:]
            df_tcrs = pd.merge(df_tcrs, data_hla, left_on="HLA", right_on="HLA_name", how="left")
            df_tcrs = df_tcrs.rename(columns={"HLA_name": "HLA_exactmatch", "MHC_seq": "MHC"})
            data_hla["HLA_name"] = data_hla["HLA_name"].astype(str).str[:7]
            data_hla.drop_duplicates(subset="HLA_name", inplace=True)
            df_tcrs = pd.merge(df_tcrs, data_hla, left_on="HLA", right_on="HLA_name", how="left")
            df_tcrs.drop_duplicates(subset=required_columns, ignore_index=True, inplace=True)

            def custom_formatwarning(message, category, filename, lineno, line=''):
                return category.__name__ + ": " + str(message) + "\n"

            warnings.formatwarning = custom_formatwarning
            if df_tcrs["MHC"].isna().sum() > 0:
                warnings.warn(f"{df_tcrs['MHC'].isna().sum()} entries do not have exact HLA allele matches in the MHC "
                              f"pseudosequence dictionary provided by {self.name} tool, the first best matches were chosen instead.")
                df_tcrs["MHC"].fillna(df_tcrs["MHC_seq"], inplace=True)
            required_columns.append("MHC")
            df_tcrs = df_tcrs[required_columns]
        if df_tcrs.shape[0] == 1:
            df_tcrs = pd.concat([df_tcrs] * 2).sort_index().reset_index(drop=True)
        df_tcrs.iat[0, df_tcrs.columns.get_loc("binder")] = 0
        return df_tcrs

    def get_base_cmd(self, filenames, tmp_folder, interpreter=None, conda=None, cmd_prefix=None, **kwargs):
        model = "rdforestWithMHCModel" if "model" not in kwargs else kwargs["model"]
        repository = self.repository_path
        model_filepath = os.path.join(repository, "models", f"{model}.pickle")
        if not os.path.exists(model_filepath):
            raise TypeError(f"Please unzip the models stored at {model_filepath}.zip to {model_filepath}")
<<<<<<< HEAD
        cmd = f"predict.py --testfile {filenames[0]} --modelfile {model_filepath}"
        cmd += f"--chain {self._model_input} --outfile {filenames[1]}"
        return cmd
=======
        return f"predict.py --testfile {filenames[0]} --modelfile {model_filepath} --chain {self._model_input} --outfile {filenames[1]}"
>>>>>>> 67c76e2f

    def format_results(self, filenames, tmp_folder, tcrs, epitopes, pairwise, **kwargs):
        results_predictor = pd.read_csv(filenames[1], index_col=False)
        rename_dict = {"CDR3b": "VDJ_cdr3",
                       "epitope": "Epitope",
                       "predict_proba": "Score"}

        required_columns = ["VDJ_cdr3", "Epitope", "Score"]  # TODO: Does the model use MHC, if so add here!
        joining_list = ["VDJ_cdr3", "Epitope"]
        if self._model_input == "cem":
            results_predictor["HLA"] = "HLA-" + results_predictor["HLA"].astype(str)
            results_predictor = results_predictor.drop(columns=["MHC"])
            joining_list.append("MHC")
            required_columns.append("MHC")
            rename_dict["HLA"] = "MHC"

        results_predictor = results_predictor.rename(columns=rename_dict)

        results_predictor = results_predictor[required_columns]
        results_predictor = results_predictor.drop_duplicates()
        df_out = self.transform_output(results_predictor, tcrs, epitopes, pairwise, joining_list)
        return df_out


class ATM_TCR(ARepoTCRSpecificityPrediction):
    """
    Author: Cai
    Paper: https://www.frontiersin.org/articles/10.3389/fimmu.2022.893247/full
    Repo: https://github.com/Lee-CBG/ATM-TCR
    """
    __name = "ATM-TCR"
    __version = ""
    __trc_length = (0, 20)
    __epitope_length = (0, 22)
    __organism = "H"
    __repo = "https://github.com/Lee-CBG/ATM-TCR"

    @property
    def version(self):
        return self.__version

    @property
    def name(self):
        return self.__name

    @property
    def tcr_length(self):
        return self.__trc_length

    @property
    def epitope_length(self):
        return self.__epitope_length

    @property
    def repo(self):
        return self.__repo

    @property
    def organism(self):
        return self.__organism

    def format_tcr_data(self, tcrs, epitopes, pairwise, **kwargs):
        rename_columns = {
            "VDJ_cdr3": "TCR",
        }
        df_tcrs = tcrs.to_pandas(rename_columns=rename_columns)
        if pairwise:
            df_tcrs = self.combine_tcrs_epitopes_pairwise(df_tcrs, epitopes)
        else:
            df_tcrs = self.combine_tcrs_epitopes_list(df_tcrs, epitopes)
        df_tcrs["Binding Affinity"] = 1
        df_tcrs = df_tcrs[["Epitope", "TCR", "Binding Affinity"]]
        df_tcrs = self.filter_by_length(df_tcrs, None, "TCR", "Epitope")
        df_tcrs = df_tcrs[(~df_tcrs["TCR"].isna()) & (df_tcrs["TCR"] != "")]
        df_tcrs = df_tcrs.drop_duplicates()
        return df_tcrs

    def save_tmp_files(self, data, **kwargs):
        paths, tmp_folder = super().save_tmp_files(data)
        paths[1] = os.path.join(self.repository_path, "result", "pred_original_ATM-TCR_input.csv")
        data.to_csv(paths[0], header=False, index=False)
        return paths, tmp_folder

    def get_base_cmd(self, filenames, tmp_folder, interpreter=None, conda=None, cmd_prefix=None, **kwargs):
        if "cuda" in kwargs:
            cuda = kwargs["cuda"]
        else:
            import tensorflow as tf
            cuda = tf.test.is_gpu_available(cuda_only=True)
        cmd = f"main.py --infile data/combined_dataset.csv --indepfile {filenames[0]} --mode test --cuda {cuda}"
        return cmd

    def format_results(self, filenames, tmp_folder, tcrs, epitopes, pairwise, **kwargs):
        results_predictor = pd.read_csv(filenames[1], sep="\t", header=None)
        results_predictor.columns = ["Epitope", "VDJ_cdr3", "Label", "Binary", "Score"]
        results_predictor = results_predictor[["Epitope", "VDJ_cdr3", "Score"]]

        joining_list = ["VDJ_cdr3", "Epitope"]
        df_out = self.transform_output(results_predictor, tcrs, epitopes, pairwise, joining_list)
        return df_out


class AttnTAP(ARepoTCRSpecificityPrediction):
    """
    Author: Xu et al.
    Paper: https://www.frontiersin.org/articles/10.3389/fgene.2022.942491/full
    Repo: https://github.com/Bioinformatics7181/AttnTAP
    """
    __name = "AttnTAP"
    __version = ""
    __trc_length = (6, 30)
    __epitope_length = (0, 9)  # TODO check one more time
    __organism = "H"
    __repo = "https://github.com/Bioinformatics7181/AttnTAP.git"

    @property
    def version(self):
        return self.__version

    @property
    def name(self):
        return self.__name

    @property
    def tcr_length(self):
        return self.__trc_length

    @property
    def epitope_length(self):
        return self.__epitope_length

    @property
    def repo(self):
        return self.__repo

    @property
    def organism(self):
        return self.__organism

    def format_tcr_data(self, tcrs, epitopes, pairwise, **kwargs):
        rename_columns = {
            "VDJ_cdr3": "tcr"
        }
        required_columns = list(rename_columns.values()) + ["antigen"]
        df_tcrs = tcrs.to_pandas(rename_columns=rename_columns)
        if pairwise:
            df_tcrs = self.combine_tcrs_epitopes_pairwise(df_tcrs, epitopes)
        else:
            df_tcrs = self.combine_tcrs_epitopes_list(df_tcrs, epitopes)
        df_tcrs = df_tcrs.rename(columns={"Epitope": "antigen"})
        df_tcrs = self.filter_by_length(df_tcrs, None, "tcr", "antigen")
        df_tcrs = df_tcrs[(~df_tcrs["tcr"].isna()) & (df_tcrs["tcr"] != "")]
        df_tcrs = df_tcrs[required_columns]
        df_tcrs.drop_duplicates(inplace=True, keep="first")
        df_tcrs["label"] = 1
        if df_tcrs.shape[0] == 1:
            df_tcrs = pd.concat([df_tcrs] * 2).sort_index().reset_index(drop=True)
        df_tcrs.iat[0, df_tcrs.columns.get_loc("label")] = 0
        return df_tcrs

    def get_base_cmd(self, filenames, tmp_folder, interpreter=None, conda=None, cmd_prefix=None, **kwargs):
        model = "cv_model_0_vdjdb_0" if "model" not in kwargs else kwargs["model"]
        repository = self.repository_path
        model_filepath = os.path.join(repository, "Models", f"{model}.pt")
        path_script = os.path.join("Codes", "AttnTAP_test.py")
        cmd = f"{path_script} --input_file {filenames[0]} --output_file {filenames[1]} "
        cmd += f"--load_model_file {model_filepath}"
        return cmd

    def format_results(self, filenames, tmp_folder, tcrs, epitopes, pairwise, **kwargs):
        results_predictor = pd.read_csv(filenames[1])
        results_predictor = results_predictor.rename(columns={"tcr": "VDJ_cdr3",
                                                              "antigen": "Epitope",
                                                              "prediction": "Score"})
        required_columns = ["VDJ_cdr3", "Epitope", "Score"]
        joining_list = ["VDJ_cdr3", "Epitope"]
        results_predictor = results_predictor[required_columns]
        results_predictor = results_predictor.drop_duplicates(subset=joining_list)
        df_out = self.transform_output(results_predictor, tcrs, epitopes, pairwise, joining_list)
        return df_out


class TEIM(ARepoTCRSpecificityPrediction):
    """
    Author: Peng et al.
    Paper: https://www.nature.com/articles/s42256-023-00634-4
    Repo: https://github.com/pengxingang/TEIM
    """
    __name = "TEIM"
    __version = ""
    __trc_length = (10, 20)
    __epitope_length = (8, 12)
    __organism = "H"
    __repo = "https://github.com/pengxingang/TEIM.git"

    @property
    def version(self):
        return self.__version

    @property
    def name(self):
        return self.__name

    @property
    def tcr_length(self):
        return self.__trc_length

    @property
    def epitope_length(self):
        return self.__epitope_length

    @property
    def repo(self):
        return self.__repo

    @property
    def organism(self):
        return self.__organism

    def format_tcr_data(self, tcrs, epitopes, pairwise, **kwargs):
        rename_columns = {
            "VDJ_cdr3": "cdr3"
        }
        required_columns = list(rename_columns.values()) + ["epitope"]
        df_tcrs = tcrs.to_pandas(rename_columns=rename_columns)
        if pairwise:
            df_tcrs = self.combine_tcrs_epitopes_pairwise(df_tcrs, epitopes)
        else:
            df_tcrs = self.combine_tcrs_epitopes_list(df_tcrs, epitopes)
        df_tcrs = df_tcrs.rename(columns={"Epitope": "epitope"})
        df_tcrs = self.filter_by_length(df_tcrs, None, "cdr3", "epitope")
        df_tcrs = df_tcrs[(~df_tcrs["cdr3"].isna()) & (df_tcrs["cdr3"] != "")]
        df_tcrs = df_tcrs[required_columns]
        df_tcrs.drop_duplicates(inplace=True, keep="first")
        return df_tcrs

    def get_base_cmd(self, filenames, tmp_folder, interpreter=None, conda=None, cmd_prefix=None, **kwargs):
        path_script = os.path.join("scripts", "inference_seq.py")
        return f"{path_script}"

    def save_tmp_files(self, data, **kwargs):
        repository = self.repository_path
        path_in = os.path.join(repository, "inputs", "inputs_bd.csv")
        path_out = os.path.join(repository, "outputs", "sequence_level_binding.csv")
        data.to_csv(path_in)
        return [path_in, path_out], None

    def clean_up(self, tmp_folder, files=None):
        for file in files:
            if os.path.exists(file):
                os.remove(file)

    def format_results(self, filenames, tmp_folder, tcrs, epitopes, pairwise, **kwargs):
        results_predictor = pd.read_csv(filenames[1])
        results_predictor = results_predictor.rename(columns={"cdr3": "VDJ_cdr3",
                                                              "epitope": "Epitope",
                                                              "binding": "Score"})
        required_columns = ["VDJ_cdr3", "Epitope", "Score"]
        joining_list = ["VDJ_cdr3", "Epitope"]
        results_predictor = results_predictor[required_columns]
        results_predictor = results_predictor.drop_duplicates()
        df_out = self.transform_output(results_predictor, tcrs, epitopes, pairwise, joining_list)
        return df_out


class BERTrand(ARepoTCRSpecificityPrediction):
    """
    Author: Myronov et al.
    Paper: https://www.biorxiv.org/content/biorxiv/early/2023/06/13/2023.06.12.544613.full.pdf?%3Fcollection=
    Repo: https://github.com/SFGLab/bertrand
    """
    __name = "BERTrand"
    __version = ""
    __tcr_length = (10, 20)
    __epitope_length = (8, 11)
    __organism = "H"
    __repo = "https://github.com/SFGLab/bertrand.git"

    _rename_columns = {
        "VDJ_cdr3": "CDR3b"
    }

    @property
    def name(self):
        return self.__name

    @property
    def version(self):
        return self.__version

    @property
    def tcr_length(self):
        return self.__tcr_length

    @property
    def epitope_length(self):
        return self.__epitope_length

    @property
    def repo(self):
        return self.__repo

    @property
    def organism(self):
        return self.__organism

    def format_tcr_data(self, tcrs, epitopes, pairwise, **kwargs):
        required_columns = list(self._rename_columns.values()) + ["peptide_seq"]
        df_tcrs = tcrs.to_pandas(rename_columns=self._rename_columns)
        if pairwise:
            df_tcrs = self.combine_tcrs_epitopes_pairwise(df_tcrs, epitopes)
        else:
            df_tcrs = self.combine_tcrs_epitopes_list(df_tcrs, epitopes)
        df_tcrs = df_tcrs.rename(columns={"Epitope": "peptide_seq"})
        df_tcrs = self.filter_by_length(df_tcrs, None, "CDR3b", "peptide_seq")
        df_tcrs = df_tcrs[(~df_tcrs["CDR3b"].isna()) & (df_tcrs["CDR3b"] != "")]
        df_tcrs = df_tcrs[required_columns]
        df_tcrs = df_tcrs.drop_duplicates()
        df_tcrs["y"] = 1
        return df_tcrs

    def get_base_cmd(self, filenames, tmp_folder, interpreter=None, conda=None, cmd_prefix=None, **kwargs):
        model = f"{self.repository_path}/models/best_checkpoint" if "model" not in kwargs else kwargs["model"]
        if not os.path.isdir(model):
            raise ValueError(
                f"Please download and unzip model from git repository or"
                f" https://drive.google.com/file/d/1FywbDbzhhYbwf99MdZrpYQEbXmwX9Zxm/view?usp=sharing"
                f" to {kwargs['repository']}/models or specify the path via 'model=<path>'")
        return f"bertrand.model.inference -i={filenames[0]} -m={model} -o={filenames[1]}"

    def run_exec_cmd(self, cmd, filenames, interpreter=None, conda=None, cmd_prefix=None, repository="", **kwargs):
        old_dir = os.getcwd()
        os.chdir(repository)
        cmds = []
        if cmd_prefix is not None:
            cmds.append(cmd_prefix)

        cmd_conda = ""
        if conda:
            if sys.platform.startswith("win"):
                cmd_conda = f"conda activate {conda} &&"
            else:
                cmd_conda = f"conda run -n {conda}"
        cmds.append(f"{cmd_conda} python -m {cmd}")
        self.exec_cmd(" && ".join(cmds), filenames[1])
        os.chdir(old_dir)

    def format_results(self, filenames, tmp_folder, tcrs, epitopes, pairwise, **kwargs):
        results_predictor = pd.read_csv(filenames[1])
        input_predictor = pd.read_csv(filenames[0])
        joining_list = ["VDJ_cdr3", "Epitope"]
        results_predictor[joining_list] = input_predictor[["CDR3b", "peptide_seq"]]
        results_predictor = results_predictor.rename(columns={"0": "Score"})
        required_columns = ["VDJ_cdr3", "Epitope", "Score"]
        results_predictor = results_predictor[required_columns]

        df_out = self.transform_output(results_predictor, tcrs, epitopes, pairwise, joining_list)
        return df_out


class Ergo1(ARepoTCRSpecificityPrediction):
    """
    Author: Springer et al.
    Paper: https://www.frontiersin.org/articles/10.3389/fimmu.2020.01803/full
    Repo: https://github.com/louzounlab/ERGO
    """
    __name = "ERGO-I"
    __version = ""
    __tcr_length = (0, 9999)
    __epitope_length = (0, 9999)
    __organism = "HM"
    __repo = "https://github.com/louzounlab/ERGO.git"

    _rename_columns = {
        "VDJ_cdr3": "CDR3b"
    }

    @property
    def name(self):
        return self.__name

    @property
    def version(self):
        return self.__version

    @property
    def tcr_length(self):
        return self.__tcr_length

    @property
    def epitope_length(self):
        return self.__epitope_length

    @property
    def repo(self):
        return self.__repo

    @property
    def organism(self):
        return self.__organism

    def format_tcr_data(self, tcrs, epitopes, pairwise, **kwargs):
        required_columns = list(self._rename_columns.values()) + ["epitope"]
        df_tcrs = tcrs.to_pandas(rename_columns=self._rename_columns)
        if pairwise:
            df_tcrs = self.combine_tcrs_epitopes_pairwise(df_tcrs, epitopes)
        else:
            df_tcrs = self.combine_tcrs_epitopes_list(df_tcrs, epitopes)
        df_tcrs = df_tcrs.rename(columns={"Epitope": "epitope"})
        df_tcrs = df_tcrs[required_columns]
        df_tcrs = self.filter_by_length(df_tcrs, None, "CDR3b", "epitope")
        df_tcrs = df_tcrs.drop_duplicates()
        df_tcrs = df_tcrs[(~df_tcrs["CDR3b"].isna()) & (df_tcrs["CDR3b"] != "")]

        if len(df_tcrs) % 50 == 0:
            # If the length of samples is devisible by the batch size, something weird happens
            df_tcrs.loc[df_tcrs.index.max()+1] = df_tcrs.iloc[-1]

        return df_tcrs

    def save_tmp_files(self, data, **kwargs):
        tmp_folder = self.get_tmp_folder_path()
        path_in = os.path.join(tmp_folder.name, f"{self.name}_input.csv")
        path_out = os.path.join(tmp_folder.name, f"{self.name}_output.csv")
        data.to_csv(path_in, index=False, header=False)
        return [path_in, path_out], tmp_folder

    def get_base_cmd(self, filenames, tmp_folder, interpreter=None, conda=None, cmd_prefix=None, **kwargs):
        model_type = "lstm" if "model" not in kwargs else kwargs["model"].split("_")[0]
        cuda = "cpu" if "cuda" not in kwargs else kwargs["cuda"]
        repository = self.repository_path
        model = "lstm_vdjdb1" if "model" not in kwargs else kwargs["model"]
        model_filepath = os.path.join(repository, "models", f"{model}.pt")
        database = "vdjdb" if "model" not in kwargs else kwargs["model"].split("_")[1][:-1]
        return f"ERGO.py predict {model_type} {database} specific {cuda} --model_file={model_filepath} " \
               f"--train_data_file=auto --test_data_file={filenames[0]} >> {filenames[1]}"

    def format_results(self, filenames, tmp_folder, tcrs, epitopes, pairwise, **kwargs):
        results_predictor = pd.read_csv(filenames[1], sep='\t', names=["VDJ_cdr3", "Epitope", "Score"], header=None)
        results_predictor = results_predictor.drop_duplicates()
        joining_list = ["Epitope", "VDJ_cdr3"]
        results_predictor = results_predictor[joining_list + ["Score"]]
        df_out = self.transform_output(results_predictor, tcrs, epitopes, pairwise, joining_list)
        return df_out


class TEINet(ARepoTCRSpecificityPrediction):
    """
    Author: Jiang et al.
    Paper: https://journals.plos.org/ploscompbiol/article?id=10.1371/journal.pcbi.1008814
    Repo: https://github.com/jiangdada1221/TEINet
    """
    __name = "TEINet"
    __version = ""
    __tcr_length = (5, 30)
    __epitope_length = (7, 15)
    __organism = "H"
    __repo = "https://github.com/jiangdada1221/TEINet.git"

    _rename_columns = {
        "VDJ_cdr3": "CDR3.beta"
    }

    @property
    def name(self):
        return self.__name

    @property
    def version(self):
        return self.__version

    @property
    def tcr_length(self):
        return self.__tcr_length

    @property
    def epitope_length(self):
        return self.__epitope_length

    @property
    def repo(self):
        return self.__repo

    @property
    def organism(self):
        return self.__organism

    def format_tcr_data(self, tcrs, epitopes, pairwise, **kwargs):
        required_columns = list(self._rename_columns.values()) + ["Epitope"]
        df_tcrs = tcrs.to_pandas(rename_columns=self._rename_columns)
        if pairwise:
            df_tcrs = self.combine_tcrs_epitopes_pairwise(df_tcrs, epitopes)
        else:
            df_tcrs = self.combine_tcrs_epitopes_list(df_tcrs, epitopes)
        df_tcrs = self.filter_by_length(df_tcrs, None, "CDR3.beta", "Epitope")
        df_tcrs = df_tcrs[(~df_tcrs["CDR3.beta"].isna()) & (df_tcrs["CDR3.beta"] != "")]
        df_tcrs = df_tcrs[required_columns]
        df_tcrs = df_tcrs.drop_duplicates()
        df_tcrs["Label"] = 1
        if df_tcrs.shape[0] == 1:
            df_tcrs = pd.concat([df_tcrs] * 2).sort_index().reset_index(drop=True)
        df_tcrs.iat[0, df_tcrs.columns.get_loc("Label")] = 0
        return df_tcrs

    def get_base_cmd(self, filenames, tmp_folder, interpreter=None, conda=None, cmd_prefix=None, **kwargs):
        device = "cuda:0" if "cuda" not in kwargs else kwargs["cuda"]
        model = f"teinet_data"
        model = f"{self.repository_path}/models/{model}.pth"
        if not os.path.isfile(model):  # how to check better?
            raise ValueError(
                f"Please download model from git repository or "
                f"https://drive.google.com/file/d/12pVozHhRcGyMBgMlhcjgcclE3wlrVO32/view?usp=sharing."
                f" or specify the path to a model in 'model={kwargs['repository']}/models/'")
        cmd = f"predict.py --dset_path {filenames[0]} --save_prediction_path {filenames[1]} "
        cmd += f"--use_column CDR3.beta --model_path {model} --device {device}"
        return cmd

    def format_results(self, filenames, tmp_folder, tcrs, epitopes, pairwise, **kwargs):
        results_predictor = pd.read_csv(filenames[1], header=None, names=["Score", "Label"])
        input_predictor = pd.read_csv(filenames[0])
        joining_list = ["VDJ_cdr3", "Epitope"]
        results_predictor[joining_list] = input_predictor[["CDR3.beta", "Epitope"]]
        required_columns = ["VDJ_cdr3", "Epitope", "Score"]
        results_predictor = results_predictor[required_columns]
        results_predictor = results_predictor.drop_duplicates(subset=joining_list)
        df_out = self.transform_output(results_predictor, tcrs, epitopes, pairwise, joining_list)
        return df_out


class PanPep(ARepoTCRSpecificityPrediction):
    """
    Author: Gao et al.
    Paper: https://www.nature.com/articles/s42256-023-00619-3
    Repo: https://github.com/bm2-lab/PanPep
    """
    __name = "PanPep"
    __version = ""
    __tcr_length = (0, 9999)  # TODO no info in paper found
    __epitope_length = (0, 9999)  # TODO no info in paper found
    __organism = "H"
    __repo = "https://github.com/bm2-lab/PanPep.git"

    _rename_columns = {
        "VDJ_cdr3": "CDR3"
    }

    @property
    def name(self):
        return self.__name

    @property
    def version(self):
        return self.__version

    @property
    def tcr_length(self):
        return self.__tcr_length

    @property
    def epitope_length(self):
        return self.__epitope_length

    @property
    def repo(self):
        return self.__repo

    @property
    def organism(self):
        return self.__organism

    def format_tcr_data(self, tcrs, epitopes, pairwise, **kwargs):
        required_columns = list(self._rename_columns.values()) + ["Peptide"]
        df_tcrs = tcrs.to_pandas(rename_columns=self._rename_columns)
        if pairwise:
            df_tcrs = self.combine_tcrs_epitopes_pairwise(df_tcrs, epitopes)
        else:
            df_tcrs = self.combine_tcrs_epitopes_list(df_tcrs, epitopes)
        df_tcrs = df_tcrs.rename(columns={"Epitope": "Peptide"})
        df_tcrs = df_tcrs[(~df_tcrs["CDR3"].isna()) & (df_tcrs["CDR3"] != "")]
        df_tcrs = df_tcrs[required_columns]
        df_tcrs = df_tcrs.drop_duplicates()
        return df_tcrs

    def get_base_cmd(self, filenames, tmp_folder, interpreter=None, conda=None, cmd_prefix=None, **kwargs):
        return f"PanPep.py --learning_setting zero-shot --input {filenames[0]} --output {filenames[1]}"

    def format_results(self, filenames, tmp_folder, tcrs, epitopes, pairwise, **kwargs):
        results_predictor = pd.read_csv(filenames[1])
        joining_list = ["VDJ_cdr3", "Epitope"]
        results_predictor = results_predictor.rename(columns={"CDR3": "VDJ_cdr3",
                                                              "Peptide": "Epitope"})
        required_columns = ["VDJ_cdr3", "Epitope", "Score"]
        results_predictor = results_predictor[required_columns]
        df_out = self.transform_output(results_predictor, tcrs, epitopes, pairwise, joining_list)
        return df_out


class DLpTCR(ARepoTCRSpecificityPrediction):
    """
    Author: Xu, Luo, Lin et al.
    Paper: https://pubmed.ncbi.nlm.nih.gov/34415016/
    Repo: https://github.com/JiangBioLab/DLpTCR
    """
    __name = "DLpTCR"
    __version = ""
    __trc_length = (8, 20)
    __epitope_length = (9, 9)
    __organism = "H"
    __repo = "https://github.com/JiangBioLab/DLpTCR"
    _oldwdir = ""

    @property
    def version(self):
        return self.__version

    @property
    def name(self):
        return self.__name

    @property
    def tcr_length(self):
        return self.__trc_length

    @property
    def epitope_length(self):
        return self.__epitope_length

    @property
    def repo(self):
        return self.__repo

    @property
    def organism(self):
        return self.__organism

    def format_tcr_data(self, tcrs, epitopes, pairwise, **kwargs):
        rename_columns = {
            "VJ_cdr3": "TCRA_CDR3",
            "VDJ_cdr3": "TCRB_CDR3"
        }
        required_columns = list(rename_columns.values()) + ["Epitope"]
        df_tcrs = tcrs.to_pandas(rename_columns=rename_columns)
        if pairwise:
            df_tcrs = self.combine_tcrs_epitopes_pairwise(df_tcrs, epitopes)
        else:
            df_tcrs = self.combine_tcrs_epitopes_list(df_tcrs, epitopes)
        model_type = "B" if "model_type" not in kwargs else kwargs["model_type"]
        if model_type == "B":
            df_tcrs = self.filter_by_length(df_tcrs, None, "TCRB_CDR3", "Epitope")
            df_tcrs = df_tcrs[(~df_tcrs["TCRB_CDR3"].isna()) & (df_tcrs["TCRB_CDR3"] != "")]
            prediction_columns = ["TCRB_CDR3", "Epitope"]
        elif model_type == "A":
            df_tcrs = self.filter_by_length(df_tcrs, "TCRA_CDR3", None, "Epitope")
            df_tcrs = df_tcrs[(~df_tcrs["TCRA_CDR3"].isna()) & (df_tcrs["TCRA_CDR3"] != "")]
            prediction_columns = ["TCRA_CDR3", "Epitope"]
        elif model_type == "AB":
            df_tcrs = self.filter_by_length(df_tcrs, "TCRA_CDR3", "TCRB_CDR3", "Epitope")
            df_tcrs = df_tcrs[(~df_tcrs["TCRB_CDR3"].isna()) & (df_tcrs["TCRB_CDR3"] != "")]
            df_tcrs = df_tcrs[(~df_tcrs["TCRA_CDR3"].isna()) & (df_tcrs["TCRA_CDR3"] != "")]
            prediction_columns = ["TCRB_CDR3", "TCRA_CDR3", "Epitope"]
        else:
            raise ValueError(f"Incorrect {model_type}. Please specify a correct model_type: A, B or AB")
        df_tcrs = df_tcrs[required_columns]
        df_tcrs.drop_duplicates(subset=prediction_columns, inplace=True, keep="first")
        df_tcrs = df_tcrs.reset_index(drop=True)
        return df_tcrs

    def save_tmp_files(self, data, **kwargs):
        tmp_folder = self.get_tmp_folder_path()
        model_type = "B" if "model_type" not in kwargs else kwargs["model_type"]
        path_in = os.path.join(tmp_folder.name, f"{self.name}_input.xlsx")
        path_out = os.path.join(tmp_folder.name, f"TCR{model_type}_pred.csv")
        data.to_excel(path_in)
        return [path_in, path_out], tmp_folder

    def get_base_cmd(self, filenames, tmp_folder, interpreter=None, conda=None, cmd_prefix=None, **kwargs):
        model_type = "B" if "model_type" not in kwargs else kwargs["model_type"]
        cmd_epitope = ["import sys",
                       f"sys.path.append('{self.repository_path}/code')",
                       "from Model_Predict_Feature_Extraction import *",
                       "from DLpTCR_server import *",
                       f"error_info,TCRA_cdr3,TCRB_cdr3,Epitope = deal_file('{filenames[0]}', "
                       f"'{tmp_folder.name}/', '{model_type}')",
                       f"output_file_path = save_outputfile('{tmp_folder.name}/', '{model_type}', '{filenames[0]}',"
                       f"TCRA_cdr3,TCRB_cdr3,Epitope)"
                       ]
        cmd_epitope = f'python -c "{"; ".join(cmd_epitope)}"'
        return cmd_epitope

    def run_exec_cmd(self, cmd, filenames, interpreter=None, conda=None, cmd_prefix=None, repository="", **kwargs):
        old_dir = os.getcwd()
        os.chdir(repository)

        cmds = []
        if cmd_prefix is not None:
            cmds.append(cmd_prefix)
        cmd_conda = ""
        if conda:
            if sys.platform.startswith("win"):
                cmd_conda = f"conda activate {conda} &&"
            else:
                cmd_conda = f"conda run -n {conda}"
        cmds.append(f"{cmd_conda} {cmd}")
        self.exec_cmd(" && ".join(cmds), filenames[1])
        os.chdir(old_dir)

    def format_results(self, filenames, tmp_folder, tcrs, epitopes, pairwise, **kwargs):
        model_type = "B" if "model_type" not in kwargs else kwargs["model_type"]
        if model_type == "B":
            results_predictor = pd.read_csv(filenames[1], header=0,
                                            names=["Index", "CDR3", "Epitope", "Predict", "Score"])
            joining_list = ["VDJ_cdr3", "Epitope"]
            required_columns = ["VDJ_cdr3", "Epitope", "Score"]
            results_predictor = results_predictor.rename(columns={"CDR3": "VDJ_cdr3"})
        elif model_type == "A":
            results_predictor = pd.read_csv(filenames[1], header=0,
                                            names=["Index", "CDR3", "Epitope", "Predict", "Score"])
            joining_list = ["VJ_cdr3", "Epitope"]
            required_columns = ["VJ_cdr3", "Epitope", "Score"]
            results_predictor = results_predictor.rename(columns={"CDR3": "VJ_cdr3"})
        else:
            results_predictor = pd.read_csv(filenames[1], header=0,
                                            names=["Index", "VJ_cdr3", "VDJ_cdr3", "Epitope", "Predict", "ScoreA",
                                                   "ScoreB"])
            results_predictor["Score"] = results_predictor["Predict"].str.split(" ").str[0]
            results_predictor["Score"].replace({"False": 0, "True": 1}, inplace=True)
            joining_list = ["VDJ_cdr3", "VJ_cdr3", "Epitope"]
            required_columns = ["VDJ_cdr3", "VJ_cdr3", "Epitope", "Score"]
        results_predictor = results_predictor[required_columns]
        results_predictor = results_predictor.drop_duplicates()
        df_out = self.transform_output(results_predictor, tcrs, epitopes, pairwise, joining_list)
        return df_out


class TULIP(ARepoTCRSpecificityPrediction):
    """
    Author: Meynard-Piganeau et al.
    Paper: https://www.biorxiv.org/content/10.1101/2023.07.19.549669v1.full.pdf
    Repo: https://github.com/barthelemymp/TULIP-TCR
    """
    __name = "TULIP-TCR"
    __version = ""
    __tcr_length = (0, 48)
    __epitope_length = (0, 48)
    __organism = "HM"
    __repo = "https://github.com/barthelemymp/TULIP-TCR.git"

    _rename_columns = {
        "VDJ_cdr3": "CDR3b",
        "VJ_cdr3": "CDR3a"
    }

    @property
    def name(self):
        return self.__name

    @property
    def version(self):
        return self.__version

    @property
    def tcr_length(self):
        return self.__tcr_length

    @property
    def epitope_length(self):
        return self.__epitope_length

    @property
    def repo(self):
        return self.__repo

    @property
    def organism(self):
        return self.__organism

    def format_tcr_data(self, tcrs, epitopes, pairwise, **kwargs):
        required_columns = list(self._rename_columns.values()) + ["peptide", "MHC"]
        df_tcrs = tcrs.to_pandas(rename_columns=self._rename_columns)
        if pairwise:
            df_tcrs = self.combine_tcrs_epitopes_pairwise(df_tcrs, epitopes)
        else:
            df_tcrs = self.combine_tcrs_epitopes_list(df_tcrs, epitopes)
        df_tcrs = df_tcrs.rename(columns={"Epitope": "peptide"})
        df_tcrs = df_tcrs[required_columns]
        df_tcrs["MHC"] = df_tcrs["MHC"].fillna("<MIS>")
        df_tcrs["MHC"] = df_tcrs["MHC"].replace("", "<MIS>")
        df_tcrs["CDR3a"] = df_tcrs["CDR3a"].fillna("<MIS>")
        df_tcrs["CDR3a"] = df_tcrs["CDR3a"].replace("", "<MIS>")
        df_tcrs["CDR3b"] = df_tcrs["CDR3b"].fillna("<MIS>")
        df_tcrs["CDR3b"] = df_tcrs["CDR3b"].replace("", "<MIS>")
        df_tcrs = df_tcrs.drop_duplicates().reset_index()
        df_tcrs["binder"] = 1
        return df_tcrs

    def get_base_cmd(self, filenames, tmp_folder, interpreter=None, conda=None, cmd_prefix=None, **kwargs):
        model = f"{self.repository_path}/model_weights/pytorch_model.bin" if "model" not in kwargs else {
            kwargs["model"]}
        config = f"{self.repository_path}/configs/shallow.config.json"
        return f"predict.py --test_dir {filenames[0]} --modelconfig {config} --load {model} --output {tmp_folder.name}/ >> {filenames[1]}"

    def format_results(self, filenames, tmp_folder, tcrs, epitopes, pairwise, **kwargs):
        csv_files = list(filter(lambda f: f.endswith(".csv"), os.listdir(tmp_folder.name)))
        csv_files.remove(f"{self.name}_input.csv")
        csv_files.remove(f"{self.name}_output.csv")
        result_list = []
        for file in csv_files:
            result_list.append(pd.read_csv(os.path.join(tmp_folder.name, file)))
        results_predictor = pd.concat(result_list, ignore_index=True)
        results_predictor = results_predictor.fillna("")
        joining_list = ["VJ_cdr3", "VDJ_cdr3", "Epitope", "MHC"]
        results_predictor = results_predictor.rename(columns={"CDR3b": "VDJ_cdr3",
                                                              "CDR3a": "VJ_cdr3",
                                                              "peptide": "Epitope",
                                                              "score": "Score"})
        results_predictor["MHC"] = results_predictor["MHC"].replace("<MIS>", None)
        results_predictor["VJ_cdr3"] = results_predictor["VJ_cdr3"].replace("<MIS>", "")
        results_predictor["VDJ_cdr3"] = results_predictor["VDJ_cdr3"].replace("<MIS>", "")
        required_columns = joining_list + ["Score"]
        results_predictor = results_predictor[required_columns]
        results_predictor = results_predictor.drop_duplicates(subset=joining_list)
        df_out = self.transform_output(results_predictor, tcrs, epitopes, pairwise, joining_list)
        return df_out

    def run_exec_cmd(self, cmd, filenames, interpreter=None, conda=None, cmd_prefix=None, repository="", **kwargs):
        if repository is not None and repository != "" and os.path.isdir(repository):
            self.correct_code(repository)
        super().run_exec_cmd(cmd, filenames, interpreter, conda, cmd_prefix, repository)

    def correct_code(self, path_repo):
        """
        The github repo does not provide full functionality, it will be corrected here.
        """
        script = []
        changed = 0
        with open(os.path.join(path_repo, "predict.py"), "r") as f:
            script.extend(f.readlines())
        # change output
        if '        results["rank"] = ranks\n' in script:
            idx = script.index('        results["rank"] = ranks\n')
            script[idx] = '        results["MHC"] = datasetPetideSpecific.MHC\n'
            changed = 1
        # remove auc calculation
        if "        auce = roc_auc_score(datasetPetideSpecific.binder, ranks)\n" in script:
            script.remove("        auce = roc_auc_score(datasetPetideSpecific.binder, ranks)\n")
            changed = 1
        if "        print(auce)\n" in script:
            script.remove("        print(auce)\n")
            changed = 1
        if changed == 1:
            with open(os.path.join(path_repo, "predict.py"), "w") as f:
                f.writelines(script)


class iTCep(ARepoTCRSpecificityPrediction):
    """
    Author: Zhang et al.
    Paper: https://pubmed.ncbi.nlm.nih.gov/37229205/
    Repo: https://github.com/kbvstmd/iTCep
    """
    __name = "iTCep"
    __version = ""
    __tcr_length = (8, 21)
    __epitope_length = (8, 11)
    __organism = "H"
    __repo = "https://github.com/kbvstmd/iTCep.git"

    _rename_columns = {
        "VDJ_cdr3": "CDR3"
    }

    @property
    def name(self):
        return self.__name

    @property
    def version(self):
        return self.__version

    @property
    def tcr_length(self):
        return self.__tcr_length

    @property
    def epitope_length(self):
        return self.__epitope_length

    @property
    def repo(self):
        return self.__repo

    @property
    def organism(self):
        return self.__organism

    def format_tcr_data(self, tcrs, epitopes, pairwise, **kwargs):
        required_columns = list(self._rename_columns.values()) + ["peptide"]
        df_tcrs = tcrs.to_pandas(rename_columns=self._rename_columns)
        if pairwise:
            df_tcrs = self.combine_tcrs_epitopes_pairwise(df_tcrs, epitopes)
        else:
            df_tcrs = self.combine_tcrs_epitopes_list(df_tcrs, epitopes)
        df_tcrs = df_tcrs.rename(columns={"Epitope": "peptide"})
        df_tcrs = self.filter_by_length(df_tcrs, None, "CDR3", "peptide")
        df_tcrs = df_tcrs[(~df_tcrs["CDR3"].isna()) & (df_tcrs["CDR3"] != "")]
        df_tcrs = df_tcrs[required_columns]
        df_tcrs = df_tcrs.drop_duplicates()
        return df_tcrs

    def get_base_cmd(self, filenames, tmp_folder, interpreter=None, conda=None, cmd_prefix=None, **kwargs):
        return f"predict.py --input {filenames[0]} --output {filenames[1]}"

    def format_results(self, filenames, tmp_folder, tcrs, epitopes, pairwise, **kwargs):
        results_predictor = pd.read_csv(filenames[1])
        joining_list = ["VDJ_cdr3", "Epitope"]
        results_predictor = results_predictor.rename(columns={"CDR3": "VDJ_cdr3",
                                                              "peptide": "Epitope",
                                                              "Probability": "Score"})
        required_columns = ["VDJ_cdr3", "Epitope", "Score"]
        results_predictor = results_predictor[required_columns]
        df_out = self.transform_output(results_predictor, tcrs, epitopes, pairwise, joining_list)
        return df_out


class NetTCR22(ARepoTCRSpecificityPrediction):
    """
    Author: Fynbo Jensen, Nielsen
    Paper: https://www.biorxiv.org/content/10.1101/2023.10.12.562001v1.full
    Repo: https://github.com/mnielLab/NetTCR-2.2
    """
    __name = "NetTCR"
    __version = "2.2"
    __tcr_length = (1, 9999)
    __epitope_length = (1, 12)
    __organism = "H"
    __repo = "https://github.com/mnielLab/NetTCR-2.2.git"

    _rename_columns = {
        "VDJ_cdr3": "cdr3_beta_aa",
        "VDJ_v_gene": "TRBV_IMGT",
        "VDJ_j_gene": "TRBJ_IMGT",
        "VJ_cdr3": "cdr3_alpha_aa",
        "VJ_v_gene": "TRAV_IMGT",
        "VJ_j_gene": "TRAJ_IMGT",
    }

    @property
    def name(self):
        return self.__name

    @property
    def version(self):
        return self.__version

    @property
    def tcr_length(self):
        return self.__tcr_length

    @property
    def epitope_length(self):
        return self.__epitope_length

    @property
    def repo(self):
        return self.__repo

    @property
    def organism(self):
        return self.__organism

    def format_tcr_data(self, tcrs, epitopes, pairwise, **kwargs):
        df_tcrs = tcrs.to_pandas(rename_columns=self._rename_columns)
        if pairwise:
            df_tcrs = self.combine_tcrs_epitopes_pairwise(df_tcrs, epitopes)
        else:
            df_tcrs = self.combine_tcrs_epitopes_list(df_tcrs, epitopes)
        df_tcrs = df_tcrs.rename(columns={"Epitope": "peptide"})
        for col in self._rename_columns.values():
            df_tcrs = df_tcrs[(~df_tcrs[col].isna()) & (df_tcrs[col] != 'nan') & (df_tcrs[col] != "")]
        df_tcrs = df_tcrs[(~df_tcrs["organism"].isna()) & (df_tcrs["organism"] != 'nan') & (df_tcrs["organism"] != "")]
        df_tcrs = df_tcrs.drop_duplicates()
        df_tcrs["binder"] = 0
        return df_tcrs

    def save_tmp_files(self, data, **kwargs):
        tmp_folder = self.get_tmp_folder_path()
        path_in_raw = os.path.join(tmp_folder.name, f"{self.name}_raw_input.csv")
        path_in_intermediate = os.path.join(tmp_folder.name, f"{self.name}_intermediate_input.csv")
        path_in = os.path.join(tmp_folder.name, f"{self.name}_input.csv")
        model = "t.0.v.1" if "model" not in kwargs else kwargs["model"]
        path_out = os.path.join(f"{self.repository_path}", "models/nettcr_2_2_pan", f"{model}_prediction.csv")
        data.to_csv(path_in_raw)
        return [path_in_raw, path_in_intermediate, path_in, path_out], tmp_folder

    def get_base_cmd(self, filenames, tmp_folder, interpreter=None, conda=None, cmd_prefix=None, **kwargs):
        path_utils = os.path.dirname(__file__)
        model = "t.0.v.1" if "model" not in kwargs else kwargs["model"]
        modeldir = f"{self.repository_path}/models/nettcr_2_2_pan"
        cmd_reconstruct = f"{path_utils}/Utils.py nettcr {filenames[0]} {filenames[1]} {filenames[2]}"
        cmd_predict = f"{self.repository_path}/src/predict.py --test_data {filenames[2]} --outdir {modeldir} --model_name {model} --model_type pan"
        return [cmd_reconstruct, cmd_predict]

    def run_exec_cmd(self, cmd, filenames, interpreter=None, conda=None, cmd_prefix=None, **kwargs):
        super().run_exec_cmd(cmd[0], [None, filenames[2]], interpreter, conda, cmd_prefix, m_cmd=False, **kwargs)
        super().run_exec_cmd(cmd[1], [None, filenames[3]], interpreter, conda, cmd_prefix, m_cmd=False, **kwargs)

    def format_results(self, filenames, tmp_folder, tcrs, epitopes, pairwise, **kwargs):
        results_predictor = pd.read_csv(filenames[3])
        results_predictor = results_predictor.fillna("")
        joining_list = ["VJ_cdr3", "VDJ_cdr3", "VDJ_v_gene", "VDJ_j_gene", "VJ_v_gene", "VJ_j_gene", "Epitope"]
        results_predictor = results_predictor.rename(columns={"cdr3_beta_aa": "VDJ_cdr3",
                                                              "TRBV_IMGT": "VDJ_v_gene",
                                                              "TRBJ_IMGT": "VDJ_j_gene",
                                                              "cdr3_alpha_aa": "VJ_cdr3",
                                                              "TRAV_IMGT": "VJ_v_gene",
                                                              "TRAJ_IMGT": "VJ_j_gene",
                                                              "peptide": "Epitope",
                                                              "prediction": "Score"})
        required_columns = joining_list + ["Score"]
        results_predictor = results_predictor[required_columns]
        df_out = self.transform_output(results_predictor, tcrs, epitopes, pairwise, joining_list)
        return df_out


class MixTCRpred(ARepoTCRSpecificityPrediction):
    """
    Author: Croce et al.
    Paper: https://www.frontiersin.org/articles/10.3389/fimmu.2022.893247/full
    Repo: https://github.com/GfellerLab/MixTCRpred
    """
    __name = "MixTCRpred"
    __version = ""
    __trc_length = (0, 20)  # TODO
    __epitope_length = (0, 999999)
    __organism = "HM"
    __repo = "https://www.nature.com/articles/s41467-024-47461-8"

    @property
    def version(self):
        return self.__version

    @property
    def name(self):
        return self.__name

    @property
    def tcr_length(self):
        return self.__trc_length

    @property
    def epitope_length(self):
        return self.__epitope_length

    @property
    def repo(self):
        return self.__repo

    @property
    def organism(self):
        return self.__organism

    def format_tcr_data(self, tcrs, epitopes, pairwise, **kwargs):
        rename_columns = {
            "VJ_cdr3": "cdr3_TRA",
            "VDJ_cdr3": "cdr3_TRB",
            "VJ_v_gene": "TRAV",
            "VJ_j_gene": "TRAJ",
            "VDJ_v_gene": "TRBV",
            "VDJ_j_gene": "TRBJ"
        }
        df_tcrs = tcrs.to_pandas(rename_columns=rename_columns)
        if pairwise:
            df_tcrs = self.combine_tcrs_epitopes_pairwise(df_tcrs, epitopes)
        else:
            df_tcrs = self.combine_tcrs_epitopes_list(df_tcrs, epitopes)
        df_tcrs = df_tcrs[list(rename_columns.values())]
        df_tcrs = self.filter_by_length(df_tcrs, "cdr3_TRA", "cdr3_TRB", None)
        for el in rename_columns.values():
            df_tcrs = df_tcrs[(~df_tcrs[el].isna()) & (df_tcrs[el] != "")]
        df_tcrs = df_tcrs.drop_duplicates()
        return df_tcrs

    def download_models(self, **kwargs):
        path_models = os.path.join(kwargs["repository"], "pretrained_models")
        n_files = len([f for f in os.listdir(path_models)])
        if n_files < 148:
            cmd = f"python {kwargs['repository']}/MixTCRpred.py --download_all"
            path_file = os.path.join(path_models, "model_A0101_ATDALMTGF.ckpt")
            self.run_exec_cmd(cmd, path_file, **kwargs)

    def save_tmp_files(self, data, **kwargs):
        tmp_folder = self.get_tmp_folder_path()
        paths = []
        for _, row in data[["Epitope", "MHC"]].iterrows():
            epitope = row["Epitope"]  # TODO transform mhc / epitope
            mhc = row["MHC"]

            data_epitope = data[(data["Epitope"] == epitope) & (data["MHC"] == mhc)]
            cols = ["cdr3_TRA", "cdr3_TRB", "TRAV", "TRAJ", "TRBV", "TRBJ"]
            data_epitope = data_epitope[cols].copy()

            path_in = os.path.join(tmp_folder, f"input_{mhc}_{epitope}.csv")
            path_out = os.path.join(tmp_folder, f"output_{mhc}_{epitope}.csv")

            paths.append(path_in)
            paths.append(path_out)
            data_epitope.to_csv(path_in)
        return paths, tmp_folder

    def get_base_cmd(self, filenames, tmp_folder, interpreter=None, conda=None, cmd_prefix=None, **kwargs):
        batch_size = kwargs.get("batch_size", 1)
        cmds = []
        for i in range(0, len(filenames), 2):
            model = filenames[i].split("input_")[1].split(".csv")[0]
            cmd = f"MixTCRpred.py --model {model} --input {filenames[i]} --output {filenames[i + 1]} " \
                  f"--batch_size {batch_size}"
            cmds.append(cmd)
        return cmds

    def run_exec_cmd(self, cmd, filenames, interpreter=None, conda=None, cmd_prefix=None, **kwargs):
        for i in range(0, len(filenames), 2):
            super().run_exec_cmd(cmd[i // 2], [filenames[i], filenames[i + 1]], interpreter,
                                 conda, cmd_prefix, m_cmd=False, **kwargs)

    def format_results(self, filenames, tmp_folder, tcrs, epitopes, pairwise, **kwargs):
        results_joined = []
        for i in range(0, len(filenames), 2):
            path_out = filenames[i+1]
            results_predictor = pd.read_csv(path_out)
            results_predictor = results_predictor.fillna("")
            results_predictor = results_predictor.rename(columns={"cdr3_TRB": "VDJ_cdr3",
                                                                  "TRBV": "VDJ_v_gene",
                                                                  "TRBJ": "VDJ_j_gene",
                                                                  "cdr3_TRA": "VJ_cdr3",
                                                                  "TRAV": "VJ_v_gene",
                                                                  "TRAJ": "VJ_j_gene",
                                                                  "prediction": "Score"})
            epitope = ""
            mhc = ""
            results_predictor["Epitope"] = epitope
            results_predictor["MHC"] = mhc
            results_joined.append(results_predictor)
        results_joined = pd.concat(results_joined, axis=0)

        joining_list = ["VJ_cdr3", "VDJ_cdr3", "VDJ_v_gene", "VDJ_j_gene", "VJ_v_gene", "VJ_j_gene", "Epitope", "MHC"]
        required_columns = joining_list + ["Score"]
        results_joined = results_joined[required_columns]
        df_out = self.transform_output(results_joined, tcrs, epitopes, pairwise, joining_list)
        return df_out<|MERGE_RESOLUTION|>--- conflicted
+++ resolved
@@ -374,13 +374,9 @@
         model_filepath = os.path.join(repository, "models", f"{model}.pickle")
         if not os.path.exists(model_filepath):
             raise TypeError(f"Please unzip the models stored at {model_filepath}.zip to {model_filepath}")
-<<<<<<< HEAD
         cmd = f"predict.py --testfile {filenames[0]} --modelfile {model_filepath}"
         cmd += f"--chain {self._model_input} --outfile {filenames[1]}"
         return cmd
-=======
-        return f"predict.py --testfile {filenames[0]} --modelfile {model_filepath} --chain {self._model_input} --outfile {filenames[1]}"
->>>>>>> 67c76e2f
 
     def format_results(self, filenames, tmp_folder, tcrs, epitopes, pairwise, **kwargs):
         results_predictor = pd.read_csv(filenames[1], index_col=False)
