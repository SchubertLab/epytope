# This code is part of the epytope distribution and governed by its
# license.  Please see the LICENSE file that should have been included
# as part of this package.
"""
.. module:: TCRSpecificityPrediction
   :synopsis: This module contains all classes for external TCR specificity prediction methods.
.. moduleauthor:: albahah, drost
"""

import abc
import os
import shutil

import pandas as pd

from epytope.TCRSpecificityPrediction.ML import ACmdTCRSpecificityPrediction
from epytope.Core.Result import TCRSpecificityPredictionResult


class ARepoTCRSpecificityPrediction(ACmdTCRSpecificityPrediction):
    @property
    @abc.abstractmethod
    def repo(self):
        """
        Path to the repository.
        """
        raise NotImplementedError

    """
        Abstract base class for external TCR specificity prediction methods that are not installable.
        They require the User to clone the git version and then specify a path to this repo.
        Implements predict functionality.
    """
    def input_check(self, tcrs, epitopes, pairwise, **kwargs):
        super().input_check(tcrs, epitopes, pairwise, **kwargs)
        if "repository" not in kwargs:
            raise AttributeError(f"Please provide 'repository' as a input argument to predict"
                                 f" for external tolls like {self.name} to point to the codebase."
                                 f"You can obtain the repo via:\n"
                                 f"'git clone {self.repo}'")
        repository = kwargs["repository"]
        if repository is None or repository == "" or not os.path.isdir(repository):
            raise NotADirectoryError(f"Repository: '{repository}' does not exist."
                                     f"Please provide a keyword argument repository with the path to the {self.name}.\n"
                                     f"You can obtain the repo via: \n"
                                     f"'git clone {self.repo}'")

    def run_exec_cmd(self, cmd, filenames, interpreter=None, conda=None, cmd_prefix=None, repository="", **kwargs):
        os.chdir(repository)

        interpreter = "python" if interpreter is None else interpreter
        cmds = []
        if cmd_prefix is not None:
            cmds.append(cmd_prefix)
        if conda is not None:
            cmds.append(f"conda activate {conda}")
        cmds.append(f"{interpreter} {repository}/{cmd}")
        self.exec_cmd(" && ".join(cmds), filenames[1])


class Ergo2(ARepoTCRSpecificityPrediction):
    """
    Author: Springer et al.
    Paper: https://www.frontiersin.org/articles/10.3389/fimmu.2021.664514/full
    Repo: https://github.com/IdoSpringer/ERGO-II
    """
    __name = "ERGO-II"
    __version = ""
    __tcr_length = (0, 30)  # TODO
    __epitope_length = (0, 30)  # TODO
    __repo = "https://github.com/IdoSpringer/ERGO-II.git"

    _rename_columns = {
        "VJ_cdr3": "TRA",
        "VDJ_cdr3": "TRB",
        "VJ_v_gene": "TRAV",
        "VJ_j_gene": "TRAJ",
        "VDJ_v_gene": "TRBV",
        "VDJ_j_gene": "TRBJ",
        "celltype": "T-Cell-Type",
    }

    @property
    def name(self):
        return self.__name

    @property
    def version(self):
        return self.__version

    @property
    def tcr_length(self):
        return self.__tcr_length

    @property
    def epitope_length(self):
        return self.__epitope_length

    @property
    def repo(self):
        return self.__repo

    def format_tcr_data(self, tcrs, epitopes, pairwise):
        required_columns = list(self._rename_columns.values()) + ["Peptide", "MHC"]
        df_tcrs = tcrs.to_pandas(rename_columns=self._rename_columns)

        def assign_cd4_cd8(celltype):
            celltype = "CD4" if "CD4" in celltype else "CD8" if "CD8" in celltype else ""
            return celltype
        df_tcrs["T-Cell-Type"] = df_tcrs["T-Cell-Type"].apply(assign_cd4_cd8)

        if pairwise:
            df_tcrs = self.combine_tcrs_epitopes_pairwise(df_tcrs, epitopes)
        else:
            df_tcrs = self.combine_tcrs_epitopes_list(df_tcrs, epitopes)
        df_tcrs = df_tcrs.rename(columns={"Epitope": "Peptide"})

        df_tcrs = df_tcrs[required_columns]
        df_tcrs = self.filter_by_length(df_tcrs, None, "TRB", "Peptide")
        df_tcrs = df_tcrs.drop_duplicates()
        df_tcrs = df_tcrs[(~df_tcrs["TRB"].isna()) & (df_tcrs["TRB"] != "")]
        return df_tcrs

    def get_base_cmd(self, filenames, tmp_folder, interpreter=None, conda=None, cmd_prefix=None, **kwargs):
        dataset = "vdjdb" if "dataset" not in kwargs else kwargs["dataset"]
        return f"Predict.py {dataset} {filenames[0]} {filenames[1]}"

    def run_exec_cmd(self, cmd, filenames, interpreter=None, conda=None, cmd_prefix=None, repository="", **kwargs):
        if repository is not None and repository != "" and os.path.isdir(repository):
            os.chdir(repository)
            self.correct_code(repository)
        super().run_exec_cmd(cmd, filenames, interpreter, conda, cmd_prefix, repository)

    def format_results(self, filenames, tcrs, epitopes, pairwise):
        results_predictor = pd.read_csv(filenames[1], index_col=0)
        results_predictor = results_predictor.fillna("")
        results_predictor = results_predictor.rename(columns={k: v for v, k in self._rename_columns.items()})
        results_predictor = results_predictor.rename(columns={"Peptide": "Epitope"})
        joining_list = list(self._rename_columns.keys()) + ["Epitope", "MHC"]
        joining_list.remove("celltype")
        results_predictor = results_predictor[joining_list + ["Score"]]
        df_out = self.transform_output(results_predictor, tcrs, epitopes, pairwise, joining_list)
        return df_out

    def correct_code(self, path_repo):
        """
        The github repo contains several bugs, which will be corrected here.
        """
        script = []
        with open(os.path.join(path_repo, "Predict.py"), "r") as f:
            script.extend(f.readlines())
        # make output to pandas
        if "    df.to_csv(sys.argv[3], sep=',', index=False)\n" not in script:
            idx = script.index("    df = predict(sys.argv[1], sys.argv[2])\n")
            script.insert(idx + 1, "    df.to_csv(sys.argv[3], sep=',', index=False)\n")
            with open("Predict.py", "w") as f:
                f.writelines(script)

        # Cpu + gpu usable
        script = []
        with open(os.path.join(path_repo, "Models.py"), "r") as f:
            script.extend(f.readlines())
        if "        checkpoint = torch.load(ae_file)\n" in script:
            idx = script.index("        checkpoint = torch.load(ae_file)\n")
            script[idx] = "        checkpoint = torch.load(ae_file, " \
                          "map_location=torch.device('cuda' if torch.cuda.is_available() else 'cpu'))\n"
            with open("Models.py", "w") as f:
                f.writelines(script)

        # rename folders
        if os.path.isdir(os.path.join(path_repo, "Models", "AE")):
            shutil.move(os.path.join(path_repo, "Models", "AE"), os.path.join(path_repo, "TCR_Autoencoder"))


class pMTnet(ARepoTCRSpecificityPrediction):
    """
    Author: Lu et al.
    Paper: https://www.nature.com/articles/s42256-021-00383-2
    Repo: https://github.com/tianshilu/pMTnet
    """
    __name = "pMTnet"
    __version = ""
    __trc_length = (0, 40) # todo
    __epitope_length = (0, 40) # todo
    __cmd = "pMTnet.py"
    __repo = "https://github.com/tianshilu/pMTnet"

    @property
    def version(self):
        return self.__version

    @property
    def name(self):
        return self.__name

    @property
    def tcr_length(self):
        return self.__trc_length

    @property
    def epitope_length(self):
        return self.__epitope_length

    @property
    def cmd(self):
        return self.__cmd

    @property
    def repo(self):
        return self.__repo

    def input_check(self, tcrs, epitopes, pairwise, **kwargs):
        super().input_check(tcrs, epitopes, pairwise, **kwargs)
        allowed_alleles = ["A*", "B*", "C*", "E*"]
        for epitope in epitopes:
            if epitope.allele is None:
                raise ValueError("Missing MHC-Annotation: pMTnet requires MHC information")
            if epitope.allele.name[:2] not in allowed_alleles:
                raise ValueError(f"Invalid MHC {epitope.allele}: pMTnet requires MHC out of {allowed_alleles}")

    def format_tcr_data(self, tcrs, epitopes, pairwise):
        rename_columns = {
            "VDJ_cdr3": "CDR3",
        }
        df_tcrs = tcrs.to_pandas(rename_columns=rename_columns)
        if pairwise:
            df_tcrs = self.combine_tcrs_epitopes_pairwise(df_tcrs, epitopes)
        else:
            df_tcrs = self.combine_tcrs_epitopes_list(df_tcrs, epitopes)
        df_tcrs = df_tcrs.rename(columns={"Epitope": "Antigen", "MHC": "HLA"})
        df_tcrs = df_tcrs[["CDR3", "Antigen", "HLA"]]
        df_tcrs = self.filter_by_length(df_tcrs, None, "CDR3", "Antigen")
        df_tcrs = df_tcrs[(~df_tcrs["CDR3"].isna()) & (df_tcrs["CDR3"] != "")]
        df_tcrs["HLA"] = df_tcrs["HLA"].astype(str).str[4:]
        df_tcrs = df_tcrs.drop_duplicates()
        return df_tcrs

    def save_tmp_files(self, data, **kwargs):
        filenames, tmp_dir = super().save_tmp_files(data, **kwargs)
        filenames[1] = os.sep.join(filenames[1].split(os.sep)[:-1])
        filenames.append(f"{tmp_dir.name}/{self.name}_logs.log")
        return filenames, tmp_dir

    def get_base_cmd(self, filenames, tmp_folder, interpreter=None, conda=None, cmd_prefix=None, **kwargs):
        repository = kwargs["repository"]
        cmd = f"pMTnet.py -input {filenames[0]} -library {repository}/library " \
              f"-output {filenames[1]} -output_log {filenames[2]}"
        return cmd

    def format_results(self, filenames, tcrs, epitopes, pairwise):
        results_predictor = pd.read_csv(f"{filenames[1]}/prediction.csv")
        results_predictor = results_predictor.rename(columns={"Rank": "Score", "HLA": "MHC", "Antigen": "Epitope",
                                                              "CDR3": "VDJ_cdr3"})
        results_predictor["Score"] = 1 - results_predictor["Score"]  # in github: lower rank = good prediction => invert
        joining_list = ["VDJ_cdr3", "Epitope", "MHC"]
        results_predictor["MHC"] = "HLA-" + results_predictor["MHC"]
        df_out = self.transform_output(results_predictor, tcrs, epitopes, pairwise, joining_list)
        return df_out


class EpiTCR(ARepoTCRSpecificityPrediction):
    """
    Author: Pham et al.
    Paper: https://academic.oup.com/bioinformatics/article/39/5/btad284/7140137
    Repo: https://github.com/ddiem-ri-4D/epiTCR
    """
    __name = "epiTCR"
    __version = ""
    __trc_length = (8, 19)
    __epitope_length = (8, 11)
    __repo = "https://github.com/ddiem-ri-4D/epiTCR.git"

    @property
    def version(self):
        return self.__version

    @property
    def name(self):
        return self.__name

    @property
    def tcr_length(self):
        return self.__trc_length

    @property
    def epitope_length(self):
        return self.__epitope_length

    @property
    def repo(self):
        return self.__repo

    def format_tcr_data(self, tcrs, epitopes, pairwise):
        rename_columns = {
            "VDJ_cdr3": "CDR3b",
        }
        required_columns = list(rename_columns.values()) + ["epitope", "HLA", "binder"]
        df_tcrs = tcrs.to_pandas(rename_columns=rename_columns)
        if pairwise:
            df_tcrs = self.combine_tcrs_epitopes_pairwise(df_tcrs, epitopes)
        else:
            df_tcrs = self.combine_tcrs_epitopes_list(df_tcrs, epitopes)
        df_tcrs = df_tcrs.rename(columns={"Epitope": "epitope", "MHC": "HLA"})  # add MHC sequence?
        df_tcrs = self.filter_by_length(df_tcrs, None, "CDR3b", "epitope")
        df_tcrs = df_tcrs[(~df_tcrs["CDR3b"].isna()) & (df_tcrs["CDR3b"] != "")]
        df_tcrs["binder"] = 1
        df_tcrs.iat[0, df_tcrs.columns.get_loc("binder")] = 0
        df_tcrs["HLA"] = df_tcrs["HLA"].str[4:]  # TODO test what happens if no HLA is provided / do we need HLA?
        df_tcrs = df_tcrs[required_columns]
        df_tcrs.drop_duplicates(inplace=True, keep="first")
        return df_tcrs

    def get_base_cmd(self, filenames, tmp_folder, interpreter=None, conda=None, cmd_prefix=None, **kwargs):
        model = "rdforestWithoutMHCModel"
        if "model" in kwargs:
            model = kwargs["model"]
        repository = kwargs["repository"]
        model_filepath = os.path.join(repository, "models", f"{model}.pickle")
        if not os.path.exists(model_filepath):
            raise TypeError(f"Please unzip the models stored at {model_filepath}.zip to {model_filepath}")
        return f"predict.py --testfile {filenames[0]} --modelfile {model_filepath} --chain ce >> {filenames[1]}"

    def run_exec_cmd(self, cmd, filenames, interpreter=None, conda=None, cmd_prefix=None, repository="", **kwargs):
        super().run_exec_cmd(cmd, filenames, interpreter, conda, cmd_prefix, repository)

    def format_results(self, filenames, tcrs, epitopes, pairwise):
        results_predictor = pd.read_csv(filenames[1], skiprows=15, index_col=False)
        results_predictor = results_predictor[:-1]
        results_predictor = results_predictor.rename(columns={"CDR3b": "VDJ_cdr3",
                                                              "epitope": "Epitope",
                                                              "predict_proba": "Score"})
        required_columns = ["VDJ_cdr3", "Epitope", "Score"]  # TODO: Does the model use MHC, if so add here!
        joining_list = ["VDJ_cdr3", "Epitope"]
        results_predictor = results_predictor[required_columns]
        results_predictor = results_predictor.drop_duplicates()
        df_out = self.transform_output(results_predictor, tcrs, epitopes, pairwise, joining_list)
        return df_out


class ATM_TCR(ARepoTCRSpecificityPrediction):
    """
    Author: Cai
    Paper: https://www.frontiersin.org/articles/10.3389/fimmu.2022.893247/full
    Repo: https://github.com/Lee-CBG/ATM-TCR
    """
    __name = "ATM-TCR"
    __version = ""
    __trc_length = (0, 40) # todo
    __epitope_length = (0, 40) # todo
    __repo = "https://github.com/Lee-CBG/ATM-TCR"

    @property
    def version(self):
        return self.__version

    @property
    def name(self):
        return self.__name

    @property
    def tcr_length(self):
        return self.__trc_length

    @property
    def epitope_length(self):
        return self.__epitope_length

    @property
    def repo(self):
        return self.__repo

    def format_tcr_data(self, tcrs, epitopes, pairwise):
        rename_columns = {
            "VDJ_cdr3": "TCR",
        }
        df_tcrs = tcrs.to_pandas(rename_columns=rename_columns)
        if pairwise:
            df_tcrs = self.combine_tcrs_epitopes_pairwise(df_tcrs, epitopes)
        else:
            df_tcrs = self.combine_tcrs_epitopes_list(df_tcrs, epitopes)
        df_tcrs["Binding Affinity"] = 1
        df_tcrs = df_tcrs[["Epitope", "TCR", "Binding Affinity"]]
        df_tcrs = self.filter_by_length(df_tcrs, None, "TCR", "Epitope")
        df_tcrs = df_tcrs[(~df_tcrs["TCR"].isna()) & (df_tcrs["TCR"] != "")]
        df_tcrs = df_tcrs.drop_duplicates()
        return df_tcrs

    def save_tmp_files(self, data, **kwargs):
        paths, tmp_folder = super().save_tmp_files(data)
        paths[1] = os.path.join(kwargs["repository"], "result", "pred_original_ATM-TCR_input.csv")
        data.to_csv(paths[0], header=False, index=False)
        return paths, tmp_folder

    def get_base_cmd(self, filenames, tmp_folder, interpreter=None, conda=None, cmd_prefix=None, **kwargs):
        if "cuda" in kwargs:
            cuda = kwargs["cuda"]
        else:
            import tensorflow as tf
            cuda = tf.test.is_gpu_available(cuda_only=True)
        cmd = f"main.py --infile data/combined_dataset.csv --indepfile {filenames[0]} --mode test --cuda {cuda}"
        return cmd

    def format_results(self, filenames, tcrs, epitopes, pairwise):
        results_predictor = pd.read_csv(filenames[1], sep="\t", header=None)
        results_predictor.columns = ["Epitope", "VDJ_cdr3", "Label", "Binary", "Score"]
        results_predictor = results_predictor[["Epitope", "VDJ_cdr3", "Score"]]

        joining_list = ["VDJ_cdr3", "Epitope"]
        df_out = self.transform_output(results_predictor, tcrs, epitopes, pairwise, joining_list)
        return df_out

<<<<<<< HEAD
class TEIM(ARepoTCRSpecificityPrediction):
    """
    Author: Peng et al.
    Paper: https://www.nature.com/articles/s42256-023-00634-4
    Repo: https://github.com/pengxingang/TEIM
    """
    __name = "TEIM"
    __version = ""
    __trc_length = (10, 20)
    __epitope_length = (8, 12)
    __repo = "https://github.com/pengxingang/TEIM.git"
=======
class AttnTAP(ARepoTCRSpecificityPrediction):
    """
    Author: Xu et al.
    Paper: https://www.frontiersin.org/articles/10.3389/fgene.2022.942491/full
    Repo: https://github.com/Bioinformatics7181/AttnTAP
    """
    __name = "AttnTAP"
    __version = ""
    __trc_length = (6, 30)
    __epitope_length = (0, 30)
    __repo = "https://github.com/Bioinformatics7181/AttnTAP.git"
>>>>>>> 376e681d

    @property
    def version(self):
        return self.__version

    @property
    def name(self):
        return self.__name

    @property
    def tcr_length(self):
        return self.__trc_length

    @property
    def epitope_length(self):
        return self.__epitope_length

    @property
    def repo(self):
        return self.__repo

    def format_tcr_data(self, tcrs, epitopes, pairwise):
        rename_columns = {
<<<<<<< HEAD
            "VDJ_cdr3": "cdr3"
        }
        required_columns = list(rename_columns.values()) + ["epitope"]
=======
            "VDJ_cdr3": "tcr",
        }
        required_columns = list(rename_columns.values()) + ["antigen", "label"]
>>>>>>> 376e681d
        df_tcrs = tcrs.to_pandas(rename_columns=rename_columns)
        if pairwise:
            df_tcrs = self.combine_tcrs_epitopes_pairwise(df_tcrs, epitopes)
        else:
            df_tcrs = self.combine_tcrs_epitopes_list(df_tcrs, epitopes)
<<<<<<< HEAD
        df_tcrs = df_tcrs.rename(columns={"Epitope": "epitope"})
        df_tcrs = self.filter_by_length(df_tcrs, None, "cdr3", "epitope")
        df_tcrs = df_tcrs[(~df_tcrs["cdr3"].isna()) & (df_tcrs["cdr3"] != "")]
        df_tcrs = df_tcrs[required_columns]
        df_tcrs.drop_duplicates(inplace=True, keep="first")
        return df_tcrs

    def get_base_cmd(self, filenames, tmp_folder, interpreter=None, conda=None, cmd_prefix=None, **kwargs):
        path_script = os.path.join("scripts", "inference_seq.py")
        return f"{path_script}"

    def save_tmp_files(self, data, **kwargs):
        repository = kwargs["repository"]
        path_in = os.path.join(repository, "inputs", "inputs_bd.csv")
        path_out = os.path.join(repository, "outputs", "sequence_level_binding.csv")
        data.to_csv(path_in)
        return [path_in, path_out], None
    
    def clean_up(self, tmp_folder, files=None):
        for file in files:
            if os.path.exists(file):
                os.remove(file)

    def format_results(self, filenames, tcrs, epitopes, pairwise):
        results_predictor = pd.read_csv(filenames[1])
        results_predictor = results_predictor.rename(columns={"cdr3": "VDJ_cdr3",
                                                              "epitope": "Epitope",
                                                              "binding": "Score"})
=======
        df_tcrs = df_tcrs.rename(columns={"Epitope": "antigen"})
        df_tcrs = self.filter_by_length(df_tcrs, None, "tcr", "antigen")
        df_tcrs = df_tcrs[(~df_tcrs["tcr"].isna()) & (df_tcrs["tcr"] != "")]
        df_tcrs.drop_duplicates(inplace=True, keep="first")
        df_tcrs["label"] = 1
        df_tcrs.iat[0, df_tcrs.columns.get_loc("label")] = 0
        df_tcrs = df_tcrs[required_columns]
        return df_tcrs

    def get_base_cmd(self, filenames, tmp_folder, interpreter=None, conda=None, cmd_prefix=None, **kwargs):
        model = "cv_model_0_vdjdb_0" if "model" not in kwargs else kwargs["model"]
        repository = kwargs["repository"]
        model_filepath = os.path.join(repository, "Models", f"{model}.pt")
        path_script = os.path.join("Codes", "AttnTAP_test.py")
        return f"{path_script} --input_file {filenames[0]} --output_file {filenames[1]} --load_model_file {model_filepath}"


    def format_results(self, filenames, tcrs, epitopes, pairwise):
        results_predictor = pd.read_csv(filenames[1])
        results_predictor = results_predictor.rename(columns={"tcr": "VDJ_cdr3",
                                                              "antigen": "Epitope",
                                                              "prediction": "Score"})
>>>>>>> 376e681d
        required_columns = ["VDJ_cdr3", "Epitope", "Score"]
        joining_list = ["VDJ_cdr3", "Epitope"]
        results_predictor = results_predictor[required_columns]
        results_predictor = results_predictor.drop_duplicates()
        df_out = self.transform_output(results_predictor, tcrs, epitopes, pairwise, joining_list)
        return df_out<|MERGE_RESOLUTION|>--- conflicted
+++ resolved
@@ -409,7 +409,78 @@
         df_out = self.transform_output(results_predictor, tcrs, epitopes, pairwise, joining_list)
         return df_out
 
-<<<<<<< HEAD
+class AttnTAP(ARepoTCRSpecificityPrediction):
+    """
+    Author: Xu et al.
+    Paper: https://www.frontiersin.org/articles/10.3389/fgene.2022.942491/full
+    Repo: https://github.com/Bioinformatics7181/AttnTAP
+    """
+    __name = "AttnTAP"
+    __version = ""
+    __trc_length = (6, 30)
+    __epitope_length = (0, 30)
+    __repo = "https://github.com/Bioinformatics7181/AttnTAP.git"
+
+    @property
+    def version(self):
+        return self.__version
+
+    @property
+    def name(self):
+        return self.__name
+
+    @property
+    def tcr_length(self):
+        return self.__trc_length
+
+    @property
+    def epitope_length(self):
+        return self.__epitope_length
+
+    @property
+    def repo(self):
+        return self.__repo
+
+    def format_tcr_data(self, tcrs, epitopes, pairwise):
+        rename_columns = {
+            "VDJ_cdr3": "cdr3"
+        }
+        required_columns = list(rename_columns.values()) + ["epitope"]
+        df_tcrs = tcrs.to_pandas(rename_columns=rename_columns)
+        if pairwise:
+            df_tcrs = self.combine_tcrs_epitopes_pairwise(df_tcrs, epitopes)
+        else:
+            df_tcrs = self.combine_tcrs_epitopes_list(df_tcrs, epitopes)
+        df_tcrs = df_tcrs.rename(columns={"Epitope": "antigen"})
+        df_tcrs = self.filter_by_length(df_tcrs, None, "tcr", "antigen")
+        df_tcrs = df_tcrs[(~df_tcrs["tcr"].isna()) & (df_tcrs["tcr"] != "")]
+        df_tcrs.drop_duplicates(inplace=True, keep="first")
+        df_tcrs["label"] = 1
+        df_tcrs.iat[0, df_tcrs.columns.get_loc("label")] = 0
+        df_tcrs = df_tcrs[required_columns]
+        return df_tcrs
+
+    def get_base_cmd(self, filenames, tmp_folder, interpreter=None, conda=None, cmd_prefix=None, **kwargs):
+        model = "cv_model_0_vdjdb_0" if "model" not in kwargs else kwargs["model"]
+        repository = kwargs["repository"]
+        model_filepath = os.path.join(repository, "Models", f"{model}.pt")
+        path_script = os.path.join("Codes", "AttnTAP_test.py")
+        return f"{path_script} --input_file {filenames[0]} --output_file {filenames[1]} --load_model_file {model_filepath}"
+
+
+    def format_results(self, filenames, tcrs, epitopes, pairwise):
+        results_predictor = pd.read_csv(filenames[1])
+        results_predictor = results_predictor.rename(columns={"tcr": "VDJ_cdr3",
+                                                              "antigen": "Epitope",
+                                                              "prediction": "Score"})
+        required_columns = ["VDJ_cdr3", "Epitope", "Score"]
+        joining_list = ["VDJ_cdr3", "Epitope"]
+        results_predictor = results_predictor[required_columns]
+        results_predictor = results_predictor.drop_duplicates()
+        df_out = self.transform_output(results_predictor, tcrs, epitopes, pairwise, joining_list)
+        return df_out
+
+      
 class TEIM(ARepoTCRSpecificityPrediction):
     """
     Author: Peng et al.
@@ -421,19 +492,6 @@
     __trc_length = (10, 20)
     __epitope_length = (8, 12)
     __repo = "https://github.com/pengxingang/TEIM.git"
-=======
-class AttnTAP(ARepoTCRSpecificityPrediction):
-    """
-    Author: Xu et al.
-    Paper: https://www.frontiersin.org/articles/10.3389/fgene.2022.942491/full
-    Repo: https://github.com/Bioinformatics7181/AttnTAP
-    """
-    __name = "AttnTAP"
-    __version = ""
-    __trc_length = (6, 30)
-    __epitope_length = (0, 30)
-    __repo = "https://github.com/Bioinformatics7181/AttnTAP.git"
->>>>>>> 376e681d
 
     @property
     def version(self):
@@ -457,21 +515,14 @@
 
     def format_tcr_data(self, tcrs, epitopes, pairwise):
         rename_columns = {
-<<<<<<< HEAD
             "VDJ_cdr3": "cdr3"
         }
         required_columns = list(rename_columns.values()) + ["epitope"]
-=======
-            "VDJ_cdr3": "tcr",
-        }
-        required_columns = list(rename_columns.values()) + ["antigen", "label"]
->>>>>>> 376e681d
         df_tcrs = tcrs.to_pandas(rename_columns=rename_columns)
         if pairwise:
             df_tcrs = self.combine_tcrs_epitopes_pairwise(df_tcrs, epitopes)
         else:
             df_tcrs = self.combine_tcrs_epitopes_list(df_tcrs, epitopes)
-<<<<<<< HEAD
         df_tcrs = df_tcrs.rename(columns={"Epitope": "epitope"})
         df_tcrs = self.filter_by_length(df_tcrs, None, "cdr3", "epitope")
         df_tcrs = df_tcrs[(~df_tcrs["cdr3"].isna()) & (df_tcrs["cdr3"] != "")]
@@ -500,33 +551,10 @@
         results_predictor = results_predictor.rename(columns={"cdr3": "VDJ_cdr3",
                                                               "epitope": "Epitope",
                                                               "binding": "Score"})
-=======
-        df_tcrs = df_tcrs.rename(columns={"Epitope": "antigen"})
-        df_tcrs = self.filter_by_length(df_tcrs, None, "tcr", "antigen")
-        df_tcrs = df_tcrs[(~df_tcrs["tcr"].isna()) & (df_tcrs["tcr"] != "")]
-        df_tcrs.drop_duplicates(inplace=True, keep="first")
-        df_tcrs["label"] = 1
-        df_tcrs.iat[0, df_tcrs.columns.get_loc("label")] = 0
-        df_tcrs = df_tcrs[required_columns]
-        return df_tcrs
-
-    def get_base_cmd(self, filenames, tmp_folder, interpreter=None, conda=None, cmd_prefix=None, **kwargs):
-        model = "cv_model_0_vdjdb_0" if "model" not in kwargs else kwargs["model"]
-        repository = kwargs["repository"]
-        model_filepath = os.path.join(repository, "Models", f"{model}.pt")
-        path_script = os.path.join("Codes", "AttnTAP_test.py")
-        return f"{path_script} --input_file {filenames[0]} --output_file {filenames[1]} --load_model_file {model_filepath}"
-
-
-    def format_results(self, filenames, tcrs, epitopes, pairwise):
-        results_predictor = pd.read_csv(filenames[1])
-        results_predictor = results_predictor.rename(columns={"tcr": "VDJ_cdr3",
-                                                              "antigen": "Epitope",
-                                                              "prediction": "Score"})
->>>>>>> 376e681d
         required_columns = ["VDJ_cdr3", "Epitope", "Score"]
         joining_list = ["VDJ_cdr3", "Epitope"]
         results_predictor = results_predictor[required_columns]
         results_predictor = results_predictor.drop_duplicates()
         df_out = self.transform_output(results_predictor, tcrs, epitopes, pairwise, joining_list)
-        return df_out+        return df_out
+      