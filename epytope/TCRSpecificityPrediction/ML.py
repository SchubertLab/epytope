--- conflicted
+++ resolved
@@ -235,9 +235,6 @@
         df_result = TCRSpecificityPredictionResult.from_dict(result)
         df_result.index = pd.MultiIndex.from_tuples([tuple((ID, TRA, TRB, pep)) for ID, TRA, TRB, pep in df_result.index],
                                                         names=["Receptor_ID", 'TRA', 'TRB', "Peptide"])
-<<<<<<< HEAD
-        return df_result
-=======
         return df_result
 
 
@@ -1528,9 +1525,4 @@
             print(f"ATM_TCR's trained model could not make predictions for cdr3 sequences, which are less than 3 aas "
                   f"long. Moreover some peptides sequences can be modified during the prediction, thus can not "
                   f"match the corresponding peptides sequences in the test set")
-        return df_result
-
-
-
-
->>>>>>> a0e57a76
+        return df_result