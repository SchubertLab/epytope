--- conflicted
+++ resolved
@@ -42,11 +42,7 @@
     np.save(path_out, ffn.predictions)
 
 
-<<<<<<< HEAD
 def fullseq_reconstruction(todo_cut=True):
-=======
-def fullseq_reconstruction(do_cut=True):
->>>>>>> a1629f99
     try:
         from Stitchr import stitchrfunctions as fxn
         from Stitchr import stitchr as st
@@ -74,11 +70,7 @@
                 "5_prime_seq": "", "3_prime_seq": "", "name": "TCR"}
         stitched = st.stitch(tcr_bits, tcr_dat, functionality, partial, codons, 3, "")
         seq = fxn.translate_nt("N" * stitched[2] + stitched[1])
-<<<<<<< HEAD
         if todo_cut:
-=======
-        if do_cut:
->>>>>>> a1629f99
             idx_remove = 177 if chain == "TRB" else 141
             seq = seq[:idx_remove]
         return seq
@@ -94,11 +86,7 @@
     df_tcrs.to_csv(path_out)
 
 def nettcr():
-<<<<<<< HEAD
     fullseq_reconstruction(todo_cut=False)
-=======
-    fullseq_reconstruction(do_cut=False)
->>>>>>> a1629f99
     path_in = sys.argv[3]
     path_out = sys.argv[4]
     df_tcrs = pd.read_csv(path_in)
