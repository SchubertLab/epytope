--- conflicted
+++ resolved
@@ -357,21 +357,12 @@
         :return: returns the processed dataframe
         :rtype: `pd.DataFrame`
         """
-<<<<<<< HEAD
-        #if "MHC" in df.columns:
-            #df.loc[:, "MHC"] = df["MHC"].apply(lambda x: re.search(r".*?(?=:)|.*", str(x)).group())
-        df.loc[:, "TRA"] = df.loc[:, "TRA"].str.upper()
-        df.loc[:, "TRB"] = df.loc[:, "TRB"].str.upper()
-        if source != "scirpy" and "Peptide" in df.columns:
-            df.loc[:, "Peptide"] = df.loc[:, "Peptide"].str.upper()
-=======
         if "MHC" in df.columns:
             df.loc[:, "MHC"] = df["MHC"].apply(lambda x: re.search(r".*?(?=:)|.*", str(x)).group())
         df["TRA"] = df["TRA"].str.upper()
         df["TRB"] = df["TRB"].str.upper()
         if source != "scirpy" and "Peptide" in df.columns:
             df["Peptide"] = df["Peptide"].str.upper()
->>>>>>> 9bd2e492
             df = df[df["Peptide"].apply(lambda x: not invalid(str(x)))]
         # keep only rows, where cdr3 beta sequences consist only of amino acid characters
         df = df[df["TRB"].apply(lambda x: not invalid(str(x)))]
