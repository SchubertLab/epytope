--- conflicted
+++ resolved
@@ -403,9 +403,7 @@
     return new_func
 
 
-<<<<<<< HEAD
-=======
-class ATCRSimilarityMeasurement(object, metaclass=APluginRegister):
+class ATCRSpecificityPrediction(object, metaclass=APluginRegister):
 
     @property
     @abc.abstractmethod
@@ -424,61 +422,6 @@
         raise NotImplementedError
 
     @abc.abstractmethod
-    def compute_distance(self, rep1, rep2=None):
-        """
-        computes pairwise similarity for all TCR seqs in one repertoire or in two repertoires
-        :param rep1: :class:`~epytope.Core.AntigenImmuneReceptor.AntigenImmuneReceptor` or
-        list(:class:`~epytope.Core.AntigenImmuneReceptor.AntigenImmuneReceptor`) representing the first repertoire
-        :type rep1: :class:`~epytope.Core.AntigenImmuneReceptor.AntigenImmuneReceptor` or
-        list(:class:`~epytope.Core.AntigenImmuneReceptor.AntigenImmuneReceptor`
-        :param rep2: :class:`~epytope.Core.AntigenImmuneReceptor.AntigenImmuneReceptor` or
-        list(:class:`~epytope.Core.AntigenImmuneReceptor.AntigenImmuneReceptor`) representing the second repertoire.
-        Default value is None, in case the distance measurement should be done for TCR seqs in the first repertoire.
-        :type rep2: :class:`~epytope.Core.AntigenImmuneReceptor.AntigenImmuneReceptor` or
-        list(:class:`~epytope.Core.AntigenImmuneReceptor.AntigenImmuneReceptor`)
-        :return: Returns a :class:`~epytope.Core.Result.TCRSimilarityMeasurementResult`
-        :rtype: :class:`~epytope.Core.Result.TCRSimilarityMeasurementResult`
-        """
-        raise NotImplementedError
-
-    @abc.abstractmethod
-    def compute_distance_from_dataset(self, df1: pd.DataFrame = None, path1: str = None, df2: pd.DataFrame = None,
-                                      path2: str = None):
-        """
-        computes distance metric between all TCR seqs in the passed dataframe or a path to it
-        :param str path1: a string representing a path to the first dataset(csv file), which will be precessed. Default
-        value is None, when the dataframe object is given
-        :param `pd.DataFrame` df1: first dataset(`pd.DataFrame). Default value is None, if the path1 is given
-        :param str path2: a string representing a path to the second dataset(csv file), which will be precessed. Default
-        value is None, when the dataframe object is given.
-        :param `pd.DataFrame` df2: second dataset(`pd.DataFrame). Default value is None, if the path2 is given.
-        :return: A :class:`~epytope.Core.TCRSimilarityMeasurementResult` object
-        :rtype: :class:`~epytope.Core.TCRSimilarityMeasurementResult`
-        """
-        raise NotImplementedError
-
-
->>>>>>> a0e57a76
-class ATCRSpecificityPrediction(object, metaclass=APluginRegister):
-
-    @property
-    @abc.abstractmethod
-    def name(self):
-        """
-        The name of the predictor
-        """
-        raise NotImplementedError
-
-    @property
-    @abc.abstractmethod
-    def version(cls):
-        """
-        The version of the predictor
-        """
-        raise NotImplementedError
-
-    @abc.abstractmethod
-<<<<<<< HEAD
     def predict(self, tcrs, epitopes, pairwise=True, interpreter=None, conda=None, cmd_prefix=None, **kwargs):
         """
         Predicts binding score between a T-cell receptor and an epitope.
@@ -502,25 +445,6 @@
         """
         raise NotImplementedError
 
-=======
-    def invalid(self, seq: str) -> bool:
-        """
-        checks if the passed sequence is an invalid protein sequence
-        :param str seq: a String representing the protein sequence
-        :return: Returns true if the passed sequence is not a protein sequence
-        :rtype: bool
-        """
-        raise NotImplementedError
-
-    @abc.abstractmethod
-    def canonical_CDR(seq: str) -> bool:
-        """
-        check if the CDR sequence starts with a Cysteine and ends with a Phenylalanine
-        :param str seq: a string representing the CDR sequence
-        :return: true if the CDR sequence is canonical
-        :rtype: bool
-        """
->>>>>>> a0e57a76
 
 class ATCRDatasetAdapter(object, metaclass=APluginRegister):
     @abc.abstractproperty
@@ -530,53 +454,9 @@
         """
         raise NotImplementedError
 
-<<<<<<< HEAD
     @abc.abstractproperty
     def version(self):
         """
         Parameter specifying the version of the prediction method
-=======
-    @abc.abstractmethod
-    def predict(self, peptides, TCRs, repository: str, all: bool, dataset: str = None, trained_on: str = None):
-        """
-        Predicts binding probability between a T-cell receptor CDR3 protein sequence and a peptide
-        If alleles is not given, predictions for all valid alleles of the predictor is performed. If, however,
-        a list of alleles is given, predictions for the valid allele subset is performed.
-        :param peptides: The peptide objects for which predictions should be performed
-        :type peptides: :class:`~epytope.Core.Peptide.Peptide` or list(:class:`~epytope.Core.Peptide.Peptide`)
-        :param TCRs: T cell receptor objects
-        :type  :class:'~epytope.Core.AntigenImmuneReceptor.AntigenImmuneReceptor' or
-        list(:class:'~epytope.Core.AntigenImmuneReceptor.AntigenImmuneReceptor')
-        :param str repository: a path to a local github repository of the desired predictor
-        :param bool all: if true each TCR object will be joined with each peptide to perform the prediction, otherwise
-        the prediction will be preformed in the same order of the passed peptides and TCRs objects
-        :param str dataset: specifying the dataset the model trained on
-        :param str trained_on: specifying the dataset the model trained on
-        :return: Returns a :class:`~epytope.Core.Result.TCRSpecificityPredictionResult`
-        :rtype: :class:`~epytope.Core.Result.TCRSpecificityPredictionResult`
-        """
-        raise NotImplementedError
-
-    @abc.abstractmethod
-    def predict_from_dataset(self, repository: str, path: str = None, df: pd.DataFrame = None, source: str = "",
-                             score: int = 1, trained_on: str = None):
-        """
-        Predicts binding probability between a T-cell receptor CDR3 protein sequence and a peptide.
-        The path should lead to csv file with fixed column names dataset.columns = ['TRA', 'TRB', "TRAV", "TRAJ",
-        "TRBV", "TRBJ", "T-Cell-Type", "Peptide", "MHC", "Species", "Antigen.species", "Tissue"]. If some values for
-        one or more variables are unavailable, leave them as blank cells.
-        :param str repository: a path to a local github repository of the desired predictor
-        :param str path: a string representing a path to the dataset(csv file), which will be precessed. Default value
-        is None, when the dataframe object is given
-        :param `pd.DataFrame` df: a dataframe object. Default value is None, when the path is given
-        :param str source: the source of the dataset [vdjdb, mcpas, scirpy, IEDB]. If this parameter does not be passed,
-         the dataset should be a csv file with the column names mentioned above
-        :param int score: An integer representing a confidence score between 0 and 3 (0: critical information missing,
-        1: medium confidence, 2: high confidence, 3: very high confidence). By processing all entries with a confidence
-        score >= the passed parameter score will be kept. Default value is 1
-        :param str trained_on: specifying the dataset the model trained on
-        :return: A :class:`~epytope.Core.TCRSpecificityPredictionResult` object
-        :rtype: :class:`~epytope.Core.TCRSpecificityPredictionResult`
->>>>>>> a0e57a76
         """
         raise NotImplementedError