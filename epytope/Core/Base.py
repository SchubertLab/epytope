# This code is part of the epytope distribution and governed by its
# license.  Please see the LICENSE file that should have been included
# as part of this package.
"""
.. module:: Core.Base
   :synopsis: This module contains base classes for all other modules.
.. moduleauthor:: schubert, szolek, walzer


https://docs.python.org/3/library/abc.html

"""


import abc
import inspect
import os
import subprocess
from collections import defaultdict
import warnings
import pandas as pd


COMPLEMENT = str.maketrans('atgcATGC', 'tacgTACG')


class MetadataLogger(object):
    """
    This class provides a simple interface for assigning additional metadata to
    any object in our data model. Examples: storing ANNOVAR columns like depth,
    base count, dbSNP id, quality information for variants, additional prediction information
    for peptides etc. This functionality is not used from core methods of epytope.

    The saved values are accessed via :meth:`~epytope.Core.MetadataLogger.log_metadata` and
    :meth:`~epytope.Core.MetadataLogger.get_metadata`
    
    """
    def __init__(self):
        """
        """
        self.__metadata = defaultdict(list)

    def log_metadata(self, label, value):
        """
        Inserts a new metadata

        :param str label: key for the metadata that will be added
        :param list(object) value: any kindy of additional value that should be kept
        """
        self.__metadata[label].append(value)

    def get_metadata(self, label, only_first=False):
        """
        Getter for the saved metadata with the key :attr:`label`

        :param str label: key for the metadata that is inferred
        :param bool only_first: true if only the the first element of the matadata list is to be returned
        """
        # although defaultdict *would* return [] if it didn't find label in 
        # self.metadata, it would come with the side effect of adding label as 
        #a key to the defaultdict, so a getter is justified in this case.
        if not only_first:
            return self.__metadata[label] if label in self.__metadata else []
        else:
            return self.__metadata[label][0] if self.__metadata[label] else None


#Metaclass for Plugins
class APluginRegister(abc.ABCMeta):
    """
        This class allows automatic registration of new plugins.
    """

    def __init__(cls, name, bases, nmspc):
        super(APluginRegister, cls).__init__(name, bases, nmspc)

        if not hasattr(cls, 'registry'):
            cls.registry = dict()
        if not inspect.isabstract(cls):
            cls.registry.setdefault(str(cls().name).lower(), {}).update({str(cls().version).lower():cls})

    def __getitem__(cls, args):
        name, version = args
        if version is None:
            return cls.registry[name][max(cls.registry[name].keys())]
        return cls.registry[name][version]

    def __iter__(cls):
        return iter(cls.registry.values())

    def __str__(cls):
        if cls in cls.registry:
            return cls.__name__
        return cls.__name__ + ": " + ", ".join([sc.__name__ for sc in cls])


class ACleavageSitePrediction(object, metaclass=APluginRegister):
    @abc.abstractproperty
    def name(self):
        """
        The name of the predictor
        """
        raise NotImplementedError

    @abc.abstractproperty
    def version(self):
        """
        Parameter specifying the version of the prediction method
        """
        raise NotImplementedError

    @abc.abstractproperty
    def supportedLength(self):
        """
        The supported lengths of the predictor
        """
        raise NotImplementedError

    @abc.abstractproperty
    def cleavagePos(self):
        """
        Parameter specifying the position of aa (within the prediction window) after which the sequence is cleaved
        (starting from 1)
        """
        raise NotImplementedError


    @abc.abstractmethod
    def predict(self, aa_seq, **kwargs):
        """
        Predicts the proteasomal cleavage site of the given sequences

        :param aa_seq: The sequence to be cleaved
        :type aa_seq: :class:`~epytope.Core.Peptide.Peptide` or :class:`~epytope.Core.Protein.Protein`
        :return: Returns a :class:`~epytope.Core.Result.AResult` object for the specified Bio.Seq
        :rtype: :class:`~epytope.Core.Result.AResult`
        """
        raise NotImplementedError


class ACleavageFragmentPrediction(object, metaclass=APluginRegister):
    @abc.abstractproperty
    def name(self):
        """
        The name of the predictor
        """
        raise NotImplementedError

    @abc.abstractproperty
    def version(self):
        """
        Parameter specifying the version of the prediction method
        """
        raise NotImplementedError

    @abc.abstractproperty
    def supportedLength(self):
        """
        The supported lengths of the predictor
        """
        raise NotImplementedError


    @abc.abstractproperty
    def cleavagePos(self):
        """
        Parameter specifying the position of aa (within the prediction window) after which the sequence is cleaved
        """
        raise NotImplementedError

    @abc.abstractmethod
    def predict(self, aa_seq, **kwargs):
        """
        Predicts the probability that the fragment can be produced by the proteasom

        :param aa_seq: The sequence to be cleaved
        :type aa_seq: :class:`~epytope.Core.Peptide.Peptide`
        :return: Returns a :class:`~epytope.Core.Result.AResult` object for the specified Bio.Seq
        :rtype: :class:`~epytope.Core.Result.AResult`
        """
        raise NotImplementedError


class AEpitopePrediction(object, metaclass=APluginRegister):
    @abc.abstractproperty
    def name(self):
        """
        The name of the predictor
        """
        raise NotImplementedError

    @abc.abstractproperty
    def version(cls):
        """The version of the predictor"""
        raise NotImplementedError

    @abc.abstractproperty
    def supportedAlleles(self):
        """
        A list of valid allele models
        """
        raise NotImplementedError

    @abc.abstractproperty
    def supportedLength(self):
        """
        A list of supported peptide lengths
        """
        raise NotImplementedError

    @abc.abstractmethod
    def convert_alleles(self, alleles):
        """
        Converts alleles into the internal allele representation of the predictor
        and returns a string representation

        :param alleles: The alleles for which the internal predictor representation is needed
        :type alleles: list(:class:`~epytope.Core.Allele.Allele`)
        :return: Returns a string representation of the input alleles
        :rtype: list(str)
        """
        raise NotImplementedError

    @abc.abstractmethod
    def predict(self, peptides, alleles=None, **kwargs):
        """
        Predicts the binding affinity for a given peptide or peptide lists for a given list of alleles.
        If alleles is not given, predictions for all valid alleles of the predictor is performed. If, however,
        a list of alleles is given, predictions for the valid allele subset is performed.

        :param peptides: The peptide objects for which predictions should be performed
        :type peptides: :class:`~epytope.Core.Peptide.Peptide` or list(:class:`~epytope.Core.Peptide.Peptide`)
        :param alleles: An :class:`~epytope.Core.Allele.Allele` or list of :class:`~epytope.Core.Allele.Allele` for which
                        prediction models should be used
        :type alleles: :class:`~epytope.Core.Allele.Allele`/list(:class:`~epytope.Core.Allele.Allele`)
        :return: Returns a :class:`~epytope.Core.Result.AResult` object for the specified
                 :class:`~epytope.Core.Peptide.Peptide` and :class:`~epytope.Core.Allele.Allele`
        :rtype: :class:`~epytope.Core.Result.AResult`
        """
        raise NotImplementedError


class ASVM(object, metaclass=abc.ABCMeta):
    """
        Base class for SVM prediction tools
    """

    @abc.abstractmethod
    def encode(self, peptides):
        """
        Returns the feature encoding for peptides

        :param peptides: List of or a single :class:`~epytope.Core.Peptide.Peptide` object
        :type peptides: list(:class:`~epytope.Core.Peptide.Peptide`)/:class:`~epytope.Core.Peptide.Peptide`
        :return: Feature encoding of the Peptide objects
        :rtype: list(Object)
        """
        raise NotImplementedError


class AExternal(object, metaclass=abc.ABCMeta):
    """
     Base class for external tools
    """

    @abc.abstractproperty
    def command(self):
        """
        Defines the commandline call for external tool
        """
        raise NotImplementedError

    @abc.abstractmethod
    def parse_external_result(self, file):
        """
        Parses external results and returns the result

        :param str file: The file path or the external prediction results
        :return: A dictionary containing the prediction results
        :rtype: dict
        """
        raise NotImplementedError

    def is_in_path(self):
        """
        Checks whether the specified execution command can be found in PATH

        :return: Whether or not command could be found in PATH
        :rtype: bool
        """
        exe = self.command.split()[0]
        for try_path in os.environ["PATH"].split(os.pathsep):
            try_path = try_path.strip('"')
            exe_try = os.path.join(try_path, exe).strip()
            if os.path.isfile(exe_try) and os.access(exe_try, os.X_OK):
                return True
        return False

    @abc.abstractmethod
    def get_external_version(self, path=None):
        """
        Returns the external version of the tool by executing
        >{command} --version

        might be dependent on the method and has to be overwritten
        therefore it is declared abstract to enforce the user to
        overwrite the method. The function in the base class can be called
        with super()

        :param str path: - Optional specification of executable path if deviant from self.__command
        :return: The external version of the tool or None if tool does not support versioning
        :rtype: str
        """
        exe = self.command.split()[0] if path is None else path
        try:
            p = subprocess.Popen(exe + ' --version', shell=True, stdin=subprocess.PIPE, stdout=subprocess.PIPE, stderr=subprocess.PIPE)
            #p.wait() #block the rest
            stdo, stde = p.communicate()
            stdr = p.returncode
            if stdr > 0:
                raise RuntimeError("Could not check version of " + exe + " - Please check your installation and epytope "
                                                                         "wrapper implementation.")
        except Exception as e:
                raise RuntimeError(e)
        return str(stdo).strip()


class ATAPPrediction(object, metaclass=APluginRegister):
    @abc.abstractproperty
    def name(self):
        """
        The name of the predictor
        """
        raise NotImplementedError

    @abc.abstractproperty
    def version(self):
        """
        Parameter specifying the version of the prediction method
        """
        raise NotImplementedError

    @abc.abstractproperty
    def supportedLength(self):
        """
        The supported lengths of the predictor
        """
        raise NotImplementedError


    @abc.abstractmethod
    def predict(self, peptides, **kwargs):
        """
        Predicts the TAP affinity for the given sequences

        :param peptides: :class:`~epytope.Core.Peptide.Peptide` for which TAP affinity should be predicted
        :type peptides: list(:class:`~epytope.Core.Peptide.Peptide`)/:class:`~epytope.Core.Peptide.Peptide`
        :return: Returns a :class:`~epytope.Core.Result.TAPResult` object
        :rtype: :class:`~epytope.Core.Result.TAPResult`
        """
        raise NotImplementedError


class AHLATyping(object, metaclass=APluginRegister):
    @abc.abstractproperty
    def name(self):
        """
        The name of the predictor
        """
        raise NotImplementedError

    @abc.abstractproperty
    def version(self):
        """
        Parameter specifying the version of the prediction method
        """
        raise NotImplementedError

    @abc.abstractmethod
    def predict(self, ngsFile, output, **kwargs):
        """
        Prediction method for inferring the HLA typing

        :param str ngsFile: The path to the input file containing the NGS reads
        :param str output: The path to the output file or directory
        :return: A list of HLA alleles representing the genotype predicted by the algorithm
        :rtype: list(:class:`~epytope.Core.Allele.Allele`)
        """
        raise NotImplementedError


def deprecated(func):
    """This is a decorator which can be used to mark functions
    as deprecated. It will result in a warning being emitted
    when the function is used."""
    def new_func(*args, **kwargs):
        warnings.simplefilter('default')  #this will render these deprecation warnings visible to everyone (default is switched off in python >=2.7)
        warnings.warn("Call to deprecated function {n} of {f}.".format(n=func.__name__, f=func.__doc__),
                      category=DeprecationWarning)
        return func(*args, **kwargs)
    new_func.__name__ = func.__name__
    new_func.__doc__ = func.__doc__
    new_func.__dict__.update(func.__dict__)
    return new_func


class ATCRSimilarityMeasurement(object, metaclass=APluginRegister):

    @property
    @abc.abstractmethod
    def name(self):
        """
        The name of the predictor
        """
        raise NotImplementedError

    @property
    @abc.abstractmethod
    def version(cls):
        """
        The version of the predictor
        """
        raise NotImplementedError

    @abc.abstractmethod
    def compute_distance(self, rep1, rep2=None):
        """
        computes pairwise similarity for all TCR seqs in one repertoire or in two repertoires
        :param rep1: :class:`~epytope.Core.AntigenImmuneReceptor.AntigenImmuneReceptor` or
        list(:class:`~epytope.Core.AntigenImmuneReceptor.AntigenImmuneReceptor`) representing the first repertoire
        :type rep1: :class:`~epytope.Core.AntigenImmuneReceptor.AntigenImmuneReceptor` or
        list(:class:`~epytope.Core.AntigenImmuneReceptor.AntigenImmuneReceptor`
        :param rep2: :class:`~epytope.Core.AntigenImmuneReceptor.AntigenImmuneReceptor` or
        list(:class:`~epytope.Core.AntigenImmuneReceptor.AntigenImmuneReceptor`) representing the second repertoire.
        Default value is None, in case the distance measurement should be done for TCR seqs in the first repertoire.
        :type rep2: :class:`~epytope.Core.AntigenImmuneReceptor.AntigenImmuneReceptor` or
        list(:class:`~epytope.Core.AntigenImmuneReceptor.AntigenImmuneReceptor`)
        :return: Returns a :class:`~epytope.Core.Result.TCRSimilarityMeasurementResult`
        :rtype: :class:`~epytope.Core.Result.TCRSimilarityMeasurementResult`
        """
        raise NotImplementedError

    @abc.abstractmethod
    def compute_distance_from_dataset(self, df1: pd.DataFrame = None, path1: str = None, df2: pd.DataFrame = None,
                                      path2: str = None):
        """
        computes distance metric between all TCR seqs in the passed dataframe or a path to it
<<<<<<< HEAD
        :param str path1: a string representing a path to the first dataset(csv file), which will be precessed. Default
=======
         :param str path1: a string representing a path to the first dataset(csv file), which will be precessed. Default
>>>>>>> 9bd2e492
        value is None, when the dataframe object is given
        :param `pd.DataFrame` df1: first dataset(`pd.DataFrame). Default value is None, if the path1 is given
        :param str path2: a string representing a path to the second dataset(csv file), which will be precessed. Default
        value is None, when the dataframe object is given.
        :param `pd.DataFrame` df2: second dataset(`pd.DataFrame). Default value is None, if the path2 is given.
        :return: A :class:`~epytope.Core.TCRSimilarityMeasurementResult` object
        :rtype: :class:`~epytope.Core.TCRSimilarityMeasurementResult`
        """
        raise NotImplementedError


class ATCRSpecificityPrediction(object, metaclass=APluginRegister):

    @property
    @abc.abstractmethod
    def name(self):
        """
        The name of the predictor
        """
        raise NotImplementedError

    @property
    @abc.abstractmethod
    def version(cls):
        """
        The version of the predictor
        """
        raise NotImplementedError

    @property
    @abc.abstractmethod
    def supportedPeptides(self):
        """
        A list of valid Peptides
        """
        raise NotImplementedError

    @abc.abstractmethod
    def invalid(self, seq: str) -> bool:
        """
        checks if the passed sequence is an invalid protein sequence
        :param str seq: a String representing the protein sequence
        :return: Returns true if the passed sequence is not a protein sequence
        :rtype: bool
        """
        raise NotImplementedError

    @abc.abstractmethod
    def canonical_CDR(seq: str) -> bool:
        """
        check if the CDR sequence starts with a Cysteine and ends with a Phenylalanine
        :param str seq: a string representing the CDR sequence
        :return: true if the CDR sequence is canonical
        :rtype: bool
        """

        raise NotImplementedError

    @abc.abstractmethod
    def trimming_cdr3(seq: str) -> str:
        """
        check if the CDR sequence starts with a Cysteine and ends with a Phenylalanine respectively tryptophan, if this
        is the case remove cysteine and Phenylalanine respectively tryptophan from the start and the end respectively
        :param str seq: a string representing the CDR sequence
        :return: seq[1:-1] if it starts with C and ends with F/W
        :rtype: str
        """

        raise NotImplementedError

    @abc.abstractmethod
<<<<<<< HEAD
    def predict(self, peptides, TCRs, repository: str, all: bool, trained_on: str = None):
=======
    def predict(self, peptides, TCRs, repository: str, all: bool, dataset: str = None, trained_on: str = None):
>>>>>>> 9bd2e492
        """
        Predicts binding probability between a T-cell receptor CDR3 protein sequence and a peptide
        If alleles is not given, predictions for all valid alleles of the predictor is performed. If, however,
        a list of alleles is given, predictions for the valid allele subset is performed.
        :param peptides: The peptide objects for which predictions should be performed
        :type peptides: :class:`~epytope.Core.TCREpitop.TCREpitop` or list(:class:`~epytope.Core.TCREpitop.TCREpitop`)
        :param TCRs: T cell receptor objects
        :type  :class:'~epytope.Core.AntigenImmuneReceptor.AntigenImmuneReceptor' or
        list(:class:'~epytope.Core.AntigenImmuneReceptor.AntigenImmuneReceptor')
        :param str repository: a path to a local github repository of the desired predictor
        :param bool all: if true each TCR object will be joined with each peptide to perform the prediction, otherwise
        the prediction will be preformed in the same order of the passed peptides and TCRs objects
        :param str trained_on: specifying the dataset the model trained on
        :return: Returns a :class:`~epytope.Core.Result.TCRSpecificityPredictionResult`
        :rtype: :class:`~epytope.Core.Result.TCRSpecificityPredictionResult`
        """
        raise NotImplementedError

    @abc.abstractmethod
    def predict_from_dataset(self, repository: str, path: str = None, df: pd.DataFrame = None, source: str = "",
                             score: int = 1, trained_on: str = None):
        """
        Predicts binding probability between a T-cell receptor CDR3 protein sequence and a peptide.
        The path should lead to csv file with fixed column names dataset.columns = ['TRA', 'TRB', "TRAV", "TRAJ",
        "TRBV", "TRBJ", "T-Cell-Type", "Peptide", "MHC", "Species", "Antigen.species", "Tissue"]. If some values for
        one or more variables are unavailable, leave them as blank cells.
        :param str repository: a path to a local github repository of the desired predictor
        :param str path: a string representing a path to the dataset(csv file), which will be precessed. Default value
        is None, when the dataframe object is given
        :param `pd.DataFrame` df: a dataframe object. Default value is None, when the path is given
        :param str source: the source of the dataset [vdjdb, mcpas, scirpy, IEDB]. If this parameter does not be passed,
         the dataset should be a csv file with the column names mentioned above
        :param int score: An integer representing a confidence score between 0 and 3 (0: critical information missing,
        1: medium confidence, 2: high confidence, 3: very high confidence). By processing all entries with a confidence
        score >= the passed parameter score will be kept. Default value is 1
        :param str trained_on: specifying the dataset the model trained on
        :return: A :class:`~epytope.Core.TCRSpecificityPredictionResult` object
        :rtype: :class:`~epytope.Core.TCRSpecificityPredictionResult`
        """
        raise NotImplementedError<|MERGE_RESOLUTION|>--- conflicted
+++ resolved
@@ -445,11 +445,7 @@
                                       path2: str = None):
         """
         computes distance metric between all TCR seqs in the passed dataframe or a path to it
-<<<<<<< HEAD
-        :param str path1: a string representing a path to the first dataset(csv file), which will be precessed. Default
-=======
          :param str path1: a string representing a path to the first dataset(csv file), which will be precessed. Default
->>>>>>> 9bd2e492
         value is None, when the dataframe object is given
         :param `pd.DataFrame` df1: first dataset(`pd.DataFrame). Default value is None, if the path1 is given
         :param str path2: a string representing a path to the second dataset(csv file), which will be precessed. Default
@@ -521,23 +517,20 @@
         raise NotImplementedError
 
     @abc.abstractmethod
-<<<<<<< HEAD
-    def predict(self, peptides, TCRs, repository: str, all: bool, trained_on: str = None):
-=======
     def predict(self, peptides, TCRs, repository: str, all: bool, dataset: str = None, trained_on: str = None):
->>>>>>> 9bd2e492
         """
         Predicts binding probability between a T-cell receptor CDR3 protein sequence and a peptide
         If alleles is not given, predictions for all valid alleles of the predictor is performed. If, however,
         a list of alleles is given, predictions for the valid allele subset is performed.
         :param peptides: The peptide objects for which predictions should be performed
-        :type peptides: :class:`~epytope.Core.TCREpitop.TCREpitop` or list(:class:`~epytope.Core.TCREpitop.TCREpitop`)
+        :type peptides: :class:`~epytope.Core.Peptide.Peptide` or list(:class:`~epytope.Core.Peptide.Peptide`)
         :param TCRs: T cell receptor objects
         :type  :class:'~epytope.Core.AntigenImmuneReceptor.AntigenImmuneReceptor' or
         list(:class:'~epytope.Core.AntigenImmuneReceptor.AntigenImmuneReceptor')
         :param str repository: a path to a local github repository of the desired predictor
         :param bool all: if true each TCR object will be joined with each peptide to perform the prediction, otherwise
         the prediction will be preformed in the same order of the passed peptides and TCRs objects
+        :param str dataset: specifying the dataset the model trained on
         :param str trained_on: specifying the dataset the model trained on
         :return: Returns a :class:`~epytope.Core.Result.TCRSpecificityPredictionResult`
         :rtype: :class:`~epytope.Core.Result.TCRSpecificityPredictionResult`
