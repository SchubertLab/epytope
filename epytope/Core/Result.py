--- conflicted
+++ resolved
@@ -393,7 +393,7 @@
 class TCRSpecificityPredictionResult(AResult):
     """
         A :class:`~epytope.Core.Result.TCRSpecificityPredictionResult` object is a :class:`pandas.DataFrame` with
-        single-indexing, where column Ids are the prediction scores of the different prediction methods, and row Ids
+        single-indexing, where column  Ids are the prediction scores fo the different prediction methods, and row Ids
         are the alpha and beta chains of an AntigenImmuneReceptor object and class:`~epytope.Core.TCREpitope.TCREpitope`
         object.
         TCRSpecificityPredictionResult:
@@ -448,22 +448,6 @@
 class TCRSimilarityMeasurementResult(AResult):
     """
         A :class:`~epytope.Core.Result.TCRSimilarityMeasurementResult` object is a :class:`pandas.DataFrame` with
-<<<<<<< HEAD
-        single-indexing, where column Ids are the similarity scores of the different similarity methods, and row Ids
-        are the Receptor_ID , alpha and beta chains of the first and second AntigenImmuneReceptor object respectively.
-        TCRSimilarityMeasurementResult:
-        +---------------+---------------+--------------+----------------+--------------+-------------+--------------------------------------+
-        | Method                                                                                     |    Method Name                       |
-        +- - - - - - - -+- - - - - - - -+- - - - - - -+ - - - - - - - - +- - - - - - - + - - - - - - +- - - - -+- - - - - +- - - - +- - - - +
-        | Chain                                                                                      |  cdr3_a |  cdr3_b | alpha  |  beta   |
-        +- - - - - - - -+- - - - - - - -+- - - - - - -+ - - - - - - - - +- - - - - - - + - - - - - - +- - - - -+- - - - - +- - - - +- - - - +
-        |(Rep1,recep_id)|(Rep2,recep_id)|(Rep1,cdr3_a)| (Rep1,cdr3_b)  | (Rep2,cdr3_a)| (Rep2,cdr3_b)|                                      |
-        +===============+==============+==============+================+==============+==============+=========+=========+========+========+
-        |        0      |     TRA1     |     TRB1     |        0       |    TRA2      |     TRB2     |    53   |    35   |   65   |   75   |
-        +--------------+---------------+--------------+----------------+--------------+--------------+---------+---------+--------+--------+
-        |              |               |              |        1       |    TRA2      |     TRB2     |    53   |    35   |   65   |   75   |
-        +--------------+---------------+--------------+----------------+--------------+--------------+---------+---------+--------+--------+
-=======
         single-indexing, where column  Ids are the prediction scores fo the different prediction methods, and row Ids
         are the Receptor_ID , alpha and beta chains of the first and second AntigenImmuneReceptor object respectively.
         TCRSimilarityMeasurementResult:
@@ -476,7 +460,6 @@
         +-----------------+------------------+------------------+------------------+------------------+------------------+------------------+------------------+------------------+------------------+------------------+
         |                 |                  |                  |        1         |       TRA2       |       TRB2       |         34       |         25       |        75        |        85        |        110       |
         +-----------------+------------------+------------------+------------------+------------------+------------------+------------------+------------------+------------------+------------------+------------------+
->>>>>>> 9bd2e492
     """
 
     def filter_result(self, expressions, seq_type):
@@ -491,10 +474,7 @@
         """
         if isinstance(expressions, tuple):
             expressions = [expressions]
-<<<<<<< HEAD
-=======
-
->>>>>>> 9bd2e492
+
         df = deepcopy(self)
         methods = list(set(df.columns.get_level_values(0)))
         seq_types = list(set(df.columns.get_level_values(1)))
@@ -507,11 +487,8 @@
                 raise ValueError(f"Specified method {method} does not match methods of data frame {methods}.")
             else:
                 filt = comp(df.xs(method, axis=1).xs(seq_type, axis=1), thr).values
-<<<<<<< HEAD
-=======
                 # Only keep rows which contain values fulfilling the comparators logic in the specified method
                 #keep_row = [bool.any() for bool in filt]
->>>>>>> 9bd2e492
                 df = df.loc[filt]
 
         return TCRSimilarityMeasurementResult(df)
@@ -534,16 +511,6 @@
         """
         Create :class:`~epytope.Core.Result.TCRSimilarityMeasurementResult` object from dictionary holding distances for
          cdr3 alpha, cdr3 beta, alpha, beta or alpha and beta combined.
-<<<<<<< HEAD
-        :param d: dictionary with the following structure: {sequence type: distances `numpy.ndarray`}
-        :param pandas.DataFrame idx: a dataframe with the following header:
-        [("Rep1", "recep_id"), ("Rep2", "recep_id"), ("Rep1", "cdr3_a"), ("Rep1", "cdr3_b"), ("Rep2", "cdr3_a"),
-        ("Rep2", "cdr3_b")] representing the one tcr from each two repertoires  and the corresponding sequences as rows.
-        :param method: str specifying the tool used to measure the similarity
-        :param filt: boolean value to filter all pairwise computed similarity for one seq compared with itself and avoid
-        displaying the similarity score for two seqs more than one time in one repertoire. Default value is False. In
-        this case no pairs will be eliminated by computing the scores for two repertoires.
-=======
 
         :param d: dict with following structure: {sequence type: distances `numpy.ndarray`}
         :param pandas.DataFrame idx: a dataframe with the following header:
@@ -552,7 +519,6 @@
         :param method: str specifying the tool used to measure the similarity
         :param filt: boolean list to avoid displaying the distance for sequences compared with themselves. This filter
         will be used only by applying the method on one repertoire.
->>>>>>> 9bd2e492
         :return: A new :class:`~epytope.Core.Result.TCRSimilarityMeasurementResult` object
         :rtype: :class:`~epytope.Core.Result.TCRSimilarityMeasurementResult`
         """
@@ -585,9 +551,6 @@
                 else:
                     for i, index in enumerate(tuples):
                         df.loc[index, (method, seq)] = scores[i]
-<<<<<<< HEAD
-=======
-
-
->>>>>>> 9bd2e492
+
+
         return TCRSimilarityMeasurementResult(df)